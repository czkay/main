{
  "expenses": [ {
    "description" : "Jeans",
    "price" : "50",
    "tagged" : [ "Uniqlo" ],
    "uniqueIdentifier" : "Expense@00000000-0000-0000-0000-000000000001"
  }, {
<<<<<<< HEAD
    "description": "Alice Pauline",
    "price": "94351253",
    "email": "pauline@example.com",
    "address": "4th street"
  } ],
  "events" : []
=======
    "description" : "TShirt",
    "price" : "10",
    "tagged" : [ "HnM" ],
    "uniqueIdentifier" : "Expense@00000000-0000-0000-0000-000000000001"
  } ]
>>>>>>> 1dc6f4c5
}<|MERGE_RESOLUTION|>--- conflicted
+++ resolved
@@ -5,18 +5,10 @@
     "tagged" : [ "Uniqlo" ],
     "uniqueIdentifier" : "Expense@00000000-0000-0000-0000-000000000001"
   }, {
-<<<<<<< HEAD
-    "description": "Alice Pauline",
-    "price": "94351253",
-    "email": "pauline@example.com",
-    "address": "4th street"
-  } ],
-  "events" : []
-=======
     "description" : "TShirt",
     "price" : "10",
     "tagged" : [ "HnM" ],
     "uniqueIdentifier" : "Expense@00000000-0000-0000-0000-000000000001"
   } ]
->>>>>>> 1dc6f4c5
+  "events" : []
 }