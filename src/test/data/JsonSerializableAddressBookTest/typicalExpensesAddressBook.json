--- conflicted
+++ resolved
@@ -33,13 +33,8 @@
   }, {
     "description" : "Groceries for September meal preps",
     "price" : "125.35",
-<<<<<<< HEAD
-    "tagged" : [ ]
+    "tagged" : [ ],
+    "uniqueIdentifier" : "Expense@00000000-0000-0000-0000-000000000007"
   } ],
   "events" : []
-=======
-    "tagged" : [ ],
-    "uniqueIdentifier" : "Expense@00000000-0000-0000-0000-000000000007"
-  } ]
->>>>>>> 1dc6f4c5
 }