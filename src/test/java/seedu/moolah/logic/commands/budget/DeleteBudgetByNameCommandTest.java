package seedu.moolah.logic.commands.budget;

import static org.junit.jupiter.api.Assertions.assertEquals;
import static org.junit.jupiter.api.Assertions.assertNotEquals;
import static seedu.moolah.logic.commands.CommandTestUtil.VALID_BUDGET_DESCRIPTION_HOLIDAY;
import static seedu.moolah.logic.commands.CommandTestUtil.VALID_BUDGET_DESCRIPTION_SCHOOL;
import static seedu.moolah.logic.commands.CommandTestUtil.assertCommandFailure;
import static seedu.moolah.logic.commands.CommandTestUtil.assertCommandSuccess;
import static seedu.moolah.testutil.TypicalMooLah.getTypicalMooLah;

import org.junit.jupiter.api.BeforeEach;
import org.junit.jupiter.api.Test;

import seedu.moolah.commons.core.Messages;
import seedu.moolah.model.Model;
import seedu.moolah.model.ModelManager;
import seedu.moolah.model.UserPrefs;
import seedu.moolah.model.budget.Budget;
import seedu.moolah.model.general.Description;
import seedu.moolah.model.modelhistory.ModelChanges;
import seedu.moolah.model.modelhistory.ModelHistory;

public class DeleteBudgetByNameCommandTest {
    private static final Description SCHOOL = new Description(VALID_BUDGET_DESCRIPTION_SCHOOL);
    private static final Description HOLIDAY = new Description(VALID_BUDGET_DESCRIPTION_HOLIDAY);

    private Model model;
    private Model expectedModel;

    @BeforeEach
    public void setup() {
        model = new ModelManager(getTypicalMooLah(), new UserPrefs(), new ModelHistory());
        expectedModel = new ModelManager(getTypicalMooLah(), new UserPrefs(), new ModelHistory());
    }

    @Test
    public void run_validName_success() {
        Budget budgetToDelete = model.getPrimaryBudget();
        DeleteBudgetByNameCommand command = new DeleteBudgetByNameCommand(SCHOOL);

        expectedModel.deleteBudget(budgetToDelete);
        expectedModel.addToPastChanges(new ModelChanges(command.getDescription()).setMooLah(model.getMooLah()));

        String expectedMessage = String.format(DeleteBudgetByNameCommand.MESSAGE_DELETE_BUDGET_SUCCESS, SCHOOL);
        assertCommandSuccess(command, model, expectedMessage, expectedModel);
    }

    @Test
    public void run_invalidName_throwsCommandException() {
        Description invalidName = new Description("xxxx");
        DeleteBudgetByNameCommand deleteBudgetByNameCommand = new DeleteBudgetByNameCommand(invalidName);

        assertCommandFailure(deleteBudgetByNameCommand, model, Messages.MESSAGE_BUDGET_NOT_FOUND);
    }

    @Test
    public void run_defaultBudgetName_throwsCommandException() {
        Description defaultBudgetName = Budget.DEFAULT_BUDGET_DESCRIPTION;
        DeleteBudgetByNameCommand deleteBudgetByNameCommand = new DeleteBudgetByNameCommand(defaultBudgetName);

        assertCommandFailure(deleteBudgetByNameCommand, model, Messages.MESSAGE_CANNOT_DELETE_DEFAULT_BUDGET);
    }

    @Test
    public void equals() {
        DeleteBudgetByNameCommand deleteSchoolCommand = new DeleteBudgetByNameCommand(SCHOOL);
        DeleteBudgetByNameCommand deleteOutsideSchoolCommand = new DeleteBudgetByNameCommand(HOLIDAY);

        // same object -> returns true
        assertEquals(deleteSchoolCommand, deleteSchoolCommand);

        // same values -> returns true
        DeleteBudgetByNameCommand deleteSchoolCommandCopy = new DeleteBudgetByNameCommand(SCHOOL);
        assertEquals(deleteSchoolCommand, deleteSchoolCommandCopy);

        // different types -> returns false
        assertNotEquals(1, deleteSchoolCommand);

        // null -> returns false
        assertNotEquals(null, deleteSchoolCommand);

<<<<<<< HEAD
        // different description -> returns false
        assertFalse(deleteSchoolCommand.equals(deleteOutsideScholCommand));
=======
        // different expense -> returns false
        assertNotEquals(deleteSchoolCommand, deleteOutsideSchoolCommand);
>>>>>>> e2eafc82
    }

}
<|MERGE_RESOLUTION|>--- conflicted
+++ resolved
@@ -79,13 +79,8 @@
         // null -> returns false
         assertNotEquals(null, deleteSchoolCommand);
 
-<<<<<<< HEAD
         // different description -> returns false
-        assertFalse(deleteSchoolCommand.equals(deleteOutsideScholCommand));
-=======
-        // different expense -> returns false
         assertNotEquals(deleteSchoolCommand, deleteOutsideSchoolCommand);
->>>>>>> e2eafc82
     }
 
 }
