--- conflicted
+++ resolved
@@ -2,7 +2,8 @@
 
 import static java.util.Objects.requireNonNull;
 import static org.junit.jupiter.api.Assertions.assertEquals;
-import static org.junit.jupiter.api.Assertions.assertNotEquals;
+import static org.junit.jupiter.api.Assertions.assertFalse;
+import static org.junit.jupiter.api.Assertions.assertTrue;
 import static seedu.moolah.testutil.Assert.assertThrows;
 import static seedu.moolah.testutil.TypicalMooLah.OUTSIDE_SCHOOL;
 import static seedu.moolah.testutil.TypicalMooLah.SCHOOL;
@@ -28,14 +29,10 @@
 import seedu.moolah.model.budget.Budget;
 import seedu.moolah.model.event.Event;
 import seedu.moolah.model.expense.Expense;
-<<<<<<< HEAD
-import seedu.moolah.model.expense.Timestamp;
+import seedu.moolah.model.general.Description;
+import seedu.moolah.model.general.Timestamp;
 import seedu.moolah.model.modelhistory.ModelChanges;
 import seedu.moolah.model.modelhistory.ReadOnlyModelHistory;
-=======
-import seedu.moolah.model.general.Description;
-import seedu.moolah.model.general.Timestamp;
->>>>>>> a7d52485
 import seedu.moolah.model.statistics.Statistics;
 
 public class AddBudgetCommandTest {
@@ -74,20 +71,20 @@
         AddBudgetCommand addOutsideSchoolBudgetCommand = new AddBudgetCommand(OUTSIDE_SCHOOL);
 
         // same object -> returns true
-        assertEquals(addSchoolBudgetCommand, addSchoolBudgetCommand);
+        assertTrue(addSchoolBudgetCommand.equals(addSchoolBudgetCommand));
 
         // same values -> returns true
         AddBudgetCommand addSchoolBudgetCommandCopy = new AddBudgetCommand(SCHOOL);
-        assertEquals(addSchoolBudgetCommand, addSchoolBudgetCommandCopy);
+        assertTrue(addSchoolBudgetCommand.equals(addSchoolBudgetCommandCopy));
 
         // different types -> returns false
-        assertNotEquals(1, addSchoolBudgetCommand);
+        assertFalse(addSchoolBudgetCommand.equals(1));
 
         // null -> returns false
-        assertNotEquals(null, addSchoolBudgetCommand);
+        assertFalse(addSchoolBudgetCommand.equals(null));
 
         // different budget -> returns false
-        assertNotEquals(addSchoolBudgetCommand, addOutsideSchoolBudgetCommand);
+        assertFalse(addSchoolBudgetCommand.equals(addOutsideSchoolBudgetCommand));
     }
 
     /**
