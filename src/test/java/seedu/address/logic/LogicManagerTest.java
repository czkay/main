package seedu.address.logic;

import static org.junit.jupiter.api.Assertions.assertEquals;
import static seedu.address.commons.core.Messages.MESSAGE_INVALID_EXPENSE_DISPLAYED_INDEX;
import static seedu.address.commons.core.Messages.MESSAGE_UNKNOWN_COMMAND;
import static seedu.address.testutil.Assert.assertThrows;

import java.io.IOException;
import java.nio.file.Path;

import org.junit.jupiter.api.BeforeEach;
import org.junit.jupiter.api.Test;
import org.junit.jupiter.api.io.TempDir;

import seedu.address.logic.commands.CommandResult;
import seedu.address.logic.commands.ListCommand;
import seedu.address.logic.commands.exceptions.CommandException;
import seedu.address.logic.parser.exceptions.ParseException;
import seedu.address.model.Model;
import seedu.address.model.ModelManager;
import seedu.address.model.ReadOnlyAddressBook;
import seedu.address.model.Timekeeper;
import seedu.address.model.UserPrefs;
import seedu.address.storage.JsonAddressBookStorage;
import seedu.address.storage.JsonUserPrefsStorage;
import seedu.address.storage.StorageManager;

public class LogicManagerTest {
    private static final IOException DUMMY_IO_EXCEPTION = new IOException("dummy exception");

    @TempDir
    public Path temporaryFolder;

    private Model model = new ModelManager();
    private Logic logic;

    @BeforeEach
    public void setUp() {
        JsonAddressBookStorage addressBookStorage =
                new JsonAddressBookStorage(temporaryFolder.resolve("addressBook.json"));
        JsonUserPrefsStorage userPrefsStorage = new JsonUserPrefsStorage(temporaryFolder.resolve("userPrefs.json"));
        StorageManager storage = new StorageManager(addressBookStorage, userPrefsStorage);
        Timekeeper timekeeper = new Timekeeper(model);
        logic = new LogicManager(model, storage, timekeeper);
    }

    @Test
    public void execute_invalidCommandFormat_throwsParseException() {
        String invalidCommand = "uicfhmowqewca";
        assertParseException(invalidCommand, MESSAGE_UNKNOWN_COMMAND);
    }

    @Test
    public void execute_commandExecutionError_throwsCommandException() {
        String deleteCommand = "delete 9";
        assertCommandException(deleteCommand, MESSAGE_INVALID_EXPENSE_DISPLAYED_INDEX);
    }

    @Test
    public void execute_validCommand_success() throws Exception {
        String listCommand = ListCommand.COMMAND_WORD;
        assertCommandSuccess(listCommand, ListCommand.MESSAGE_SUCCESS, model);
    }

<<<<<<< HEAD
    @Test
    public void execute_storageThrowsIoException_throwsCommandException() {
        // Setup LogicManager with JsonAddressBookIoExceptionThrowingStub
        JsonAddressBookStorage addressBookStorage =
                new JsonAddressBookIoExceptionThrowingStub(temporaryFolder.resolve("ioExceptionAddressBook.json"));
        JsonUserPrefsStorage userPrefsStorage =
                new JsonUserPrefsStorage(temporaryFolder.resolve("ioExceptionUserPrefs.json"));
        StorageManager storage = new StorageManager(addressBookStorage, userPrefsStorage);
        Timekeeper timekeeper = new Timekeeper(model);
        logic = new LogicManager(model, storage, timekeeper);

        // Execute add command
        String addCommand = AddCommand.COMMAND_WORD + DESCRIPTION_DESC_CHICKEN + PRICE_DESC_CHICKEN;
        Expense expectedExpense = new ExpenseBuilder(CHICKEN).withTags().build();
        ModelManager expectedModel = new ModelManager();
        expectedModel.addExpense(expectedExpense);
        String expectedMessage = LogicManager.FILE_OPS_ERROR_MESSAGE + DUMMY_IO_EXCEPTION;
        assertCommandFailure(addCommand, CommandException.class, expectedMessage, expectedModel);
    }
=======
    //@Test no longer throws exception since identity is not assigned by user, it is randomly generated
>>>>>>> 1dc6f4c5

    @Test
    public void getFilteredExpenseList_modifyList_throwsUnsupportedOperationException() {
        assertThrows(UnsupportedOperationException.class, () -> logic.getFilteredExpenseList().remove(0));
    }

    /**
     * Executes the command and confirms that
     * - no exceptions are thrown <br>
     * - the feedback message is equal to {@code expectedMessage} <br>
     * - the internal model manager state is the same as that in {@code expectedModel} <br>
     * @see #assertCommandFailure(String, Class, String, Model)
     */
    private void assertCommandSuccess(String inputCommand, String expectedMessage,
            Model expectedModel) throws CommandException, ParseException {
        CommandResult result = logic.execute(inputCommand);
        assertEquals(expectedMessage, result.getFeedbackToUser());
        assertEquals(expectedModel, model);
    }

    /**
     * Executes the command, confirms that a ParseException is thrown and that the result message is correct.
     * @see #assertCommandFailure(String, Class, String, Model)
     */
    private void assertParseException(String inputCommand, String expectedMessage) {
        assertCommandFailure(inputCommand, ParseException.class, expectedMessage);
    }

    /**
     * Executes the command, confirms that a CommandException is thrown and that the result message is correct.
     * @see #assertCommandFailure(String, Class, String, Model)
     */
    private void assertCommandException(String inputCommand, String expectedMessage) {
        assertCommandFailure(inputCommand, CommandException.class, expectedMessage);
    }

    /**
     * Executes the command, confirms that the exception is thrown and that the result message is correct.
     * @see #assertCommandFailure(String, Class, String, Model)
     */
    private void assertCommandFailure(String inputCommand, Class<? extends Throwable> expectedException,
            String expectedMessage) {
        Model expectedModel = new ModelManager(model.getAddressBook(), new UserPrefs());
        assertCommandFailure(inputCommand, expectedException, expectedMessage, expectedModel);
    }

    /**
     * Executes the command and confirms that
     * - the {@code expectedException} is thrown <br>
     * - the resulting error message is equal to {@code expectedMessage} <br>
     * - the internal model manager state is the same as that in {@code expectedModel} <br>
     * @see #assertCommandSuccess(String, String, Model)
     */
    private void assertCommandFailure(String inputCommand, Class<? extends Throwable> expectedException,
            String expectedMessage, Model expectedModel) {
        assertThrows(expectedException, expectedMessage, () -> logic.execute(inputCommand));
        assertEquals(expectedModel, model);
    }

    /**
     * A stub class to throw an {@code IOException} when the save method is called.
     */
    private static class JsonAddressBookIoExceptionThrowingStub extends JsonAddressBookStorage {
        private JsonAddressBookIoExceptionThrowingStub(Path filePath) {
            super(filePath);
        }

        @Override
        public void saveAddressBook(ReadOnlyAddressBook addressBook, Path filePath) throws IOException {
            throw DUMMY_IO_EXCEPTION;
        }
    }
}<|MERGE_RESOLUTION|>--- conflicted
+++ resolved
@@ -62,7 +62,6 @@
         assertCommandSuccess(listCommand, ListCommand.MESSAGE_SUCCESS, model);
     }
 
-<<<<<<< HEAD
     @Test
     public void execute_storageThrowsIoException_throwsCommandException() {
         // Setup LogicManager with JsonAddressBookIoExceptionThrowingStub
@@ -82,9 +81,6 @@
         String expectedMessage = LogicManager.FILE_OPS_ERROR_MESSAGE + DUMMY_IO_EXCEPTION;
         assertCommandFailure(addCommand, CommandException.class, expectedMessage, expectedModel);
     }
-=======
-    //@Test no longer throws exception since identity is not assigned by user, it is randomly generated
->>>>>>> 1dc6f4c5
 
     @Test
     public void getFilteredExpenseList_modifyList_throwsUnsupportedOperationException() {
