package seedu.address.testutil;

import seedu.address.model.category.Category;
import seedu.address.model.expense.Description;
import seedu.address.model.expense.Expense;
import seedu.address.model.expense.Price;
import seedu.address.model.expense.Timestamp;
import seedu.address.model.expense.UniqueIdentifier;

/**
 * A utility class to help with building Expense objects.
 */
public class ExpenseBuilder {

    public static final String DEFAULT_DESCRIPTION = "Alices Birthday";
    public static final String DEFAULT_PRICE = "20";
    public static final String DEFAULT_UNIQUE_IDENTIFIER = "Expense@00000000-0000-0000-0000-000000000001";
    public static final String DEFAULT_TAGS = "AnniversaryAndHoliday";
    public static final String DEFAULT_TIMESTAMP = "01-12-2019";
    public static final String DEFAULT_BUDGET = "Default Budget";

    private Description description;
    private Price price;
    private Category category;
    private UniqueIdentifier uniqueIdentifier;
    private Timestamp timestamp;
    private Description budgetName;

    public ExpenseBuilder() {
<<<<<<< HEAD
        description = new Description(DEFAULT_DESCRIPTION);
        price = new Price(DEFAULT_PRICE);
        tags = new HashSet<>(Arrays.asList(new Tag(DEFAULT_TAGS)));
        uniqueIdentifier = new UniqueIdentifier(DEFAULT_UNIQUE_IDENTIFIER);
        timestamp = Timestamp.createTimestampIfValid(DEFAULT_TIMESTAMP).get();
        budgetName = new Description(DEFAULT_BUDGET);
=======
        this.description = new Description(DEFAULT_DESCRIPTION);
        this.price = new Price(DEFAULT_PRICE);
        this.category = new Category(DEFAULT_TAGS);
        this.uniqueIdentifier = new UniqueIdentifier(DEFAULT_UNIQUE_IDENTIFIER);
        this.timestamp = Timestamp.createTimestampIfValid(DEFAULT_TIMESTAMP).get();
>>>>>>> 69a233e3
    }

    /**
     * Initializes the ExpenseBuilder with the data of {@code expenseToCopy}.
     */
    public ExpenseBuilder(Expense expenseToCopy) {
<<<<<<< HEAD
        description = expenseToCopy.getDescription();
        price = expenseToCopy.getPrice();
        tags = new HashSet<>(expenseToCopy.getTags());
        uniqueIdentifier = expenseToCopy.getUniqueIdentifier();
        timestamp = expenseToCopy.getTimestamp();
        budgetName = expenseToCopy.getBudgetName();
=======
        this.description = expenseToCopy.getDescription();
        this.price = expenseToCopy.getPrice();
        this.category = expenseToCopy.getCategory();
        this.uniqueIdentifier = expenseToCopy.getUniqueIdentifier();
        this.timestamp = expenseToCopy.getTimestamp();
>>>>>>> 69a233e3
    }

    /**
     * Sets the {@code Description} of the {@code Expense} that we are building.
     */
    public ExpenseBuilder withDescription(String description) {
        this.description = new Description(description);
        return this;
    }

    /**
     * Sets the {@code Category} of the {@code Expense} that we are building.
     */
    public ExpenseBuilder withCategory(String category) {
        this.category = new Category(category);
        return this;
    }

    /**
     * Sets the {@code Price} of the {@code Expense} that we are building.
     */
    public ExpenseBuilder withPrice(String price) {
        this.price = new Price(price);
        return this;
    }

    /**
     * Sets the {@code UniqueIdentifier} of the {@code Expense} that we are building.
     */
    public ExpenseBuilder withUniqueIdentifier(String uniqueIdentifier) {
        this.uniqueIdentifier = new UniqueIdentifier(uniqueIdentifier);
        return this;
    }

    /**
     * Sets the {@code Timestamp} of the {@code Expense} that we are building.
     */
    public ExpenseBuilder withTimestamp(String rawTimestamp) {
        this.timestamp = Timestamp.createTimestampIfValid(rawTimestamp).get();
        return this;
    }

    /**
     * Sets the {@code Timestamp} of the {@code Expense} that we are building.
     */
    public ExpenseBuilder withBudgetName(String budgetName) {
        this.budgetName = new Description(budgetName);
        return this;
    }

    public Expense build() {
<<<<<<< HEAD
        return new Expense(description, price, tags, timestamp, budgetName, uniqueIdentifier);
=======
        return new Expense(description, price, category, timestamp, uniqueIdentifier);
>>>>>>> 69a233e3
    }

}<|MERGE_RESOLUTION|>--- conflicted
+++ resolved
@@ -27,40 +27,24 @@
     private Description budgetName;
 
     public ExpenseBuilder() {
-<<<<<<< HEAD
         description = new Description(DEFAULT_DESCRIPTION);
         price = new Price(DEFAULT_PRICE);
-        tags = new HashSet<>(Arrays.asList(new Tag(DEFAULT_TAGS)));
+        category = new Category(DEFAULT_TAGS);
         uniqueIdentifier = new UniqueIdentifier(DEFAULT_UNIQUE_IDENTIFIER);
         timestamp = Timestamp.createTimestampIfValid(DEFAULT_TIMESTAMP).get();
         budgetName = new Description(DEFAULT_BUDGET);
-=======
-        this.description = new Description(DEFAULT_DESCRIPTION);
-        this.price = new Price(DEFAULT_PRICE);
-        this.category = new Category(DEFAULT_TAGS);
-        this.uniqueIdentifier = new UniqueIdentifier(DEFAULT_UNIQUE_IDENTIFIER);
-        this.timestamp = Timestamp.createTimestampIfValid(DEFAULT_TIMESTAMP).get();
->>>>>>> 69a233e3
     }
 
     /**
      * Initializes the ExpenseBuilder with the data of {@code expenseToCopy}.
      */
     public ExpenseBuilder(Expense expenseToCopy) {
-<<<<<<< HEAD
         description = expenseToCopy.getDescription();
         price = expenseToCopy.getPrice();
-        tags = new HashSet<>(expenseToCopy.getTags());
+        category = expenseToCopy.getCategory();
         uniqueIdentifier = expenseToCopy.getUniqueIdentifier();
         timestamp = expenseToCopy.getTimestamp();
         budgetName = expenseToCopy.getBudgetName();
-=======
-        this.description = expenseToCopy.getDescription();
-        this.price = expenseToCopy.getPrice();
-        this.category = expenseToCopy.getCategory();
-        this.uniqueIdentifier = expenseToCopy.getUniqueIdentifier();
-        this.timestamp = expenseToCopy.getTimestamp();
->>>>>>> 69a233e3
     }
 
     /**
@@ -112,11 +96,7 @@
     }
 
     public Expense build() {
-<<<<<<< HEAD
-        return new Expense(description, price, tags, timestamp, budgetName, uniqueIdentifier);
-=======
-        return new Expense(description, price, category, timestamp, uniqueIdentifier);
->>>>>>> 69a233e3
+        return new Expense(description, price, category, timestamp, budgetName, uniqueIdentifier);
     }
 
 }