package seedu.address.testutil;

import static seedu.address.logic.commands.CommandTestUtil.VALID_DESCRIPTION_CHICKEN;
import static seedu.address.logic.commands.CommandTestUtil.VALID_DESCRIPTION_TRANSPORT;
import static seedu.address.logic.commands.CommandTestUtil.VALID_PRICE_CHICKEN;
import static seedu.address.logic.commands.CommandTestUtil.VALID_PRICE_TRANSPORT;
import static seedu.address.logic.commands.CommandTestUtil.VALID_TAG_CLAIMABLE;
import static seedu.address.logic.commands.CommandTestUtil.VALID_TAG_DISCOUNTED;

import java.util.ArrayList;
import java.util.Arrays;
import java.util.List;

import seedu.address.model.AddressBook;
import seedu.address.model.expense.Description;
import seedu.address.model.expense.Event;
import seedu.address.model.expense.Expense;
import seedu.address.model.expense.Price;
import seedu.address.model.expense.Timestamp;

/**
 * A utility class containing a list of {@code Expense} objects to be used in tests.
 */
public class TypicalExpenses {

    public static final Expense ANNIVERSARY = new ExpenseBuilder()
            .withDescription("Alices Birthday")
            .withPrice("20")
            .withTags("AnniversaryAndHoliday")
            .withUniqueIdentifier("Expense@00000000-0000-0000-0000-000000000001").build();
    public static final Expense BUSAN_TRIP = new ExpenseBuilder()
            .withDescription("Busan Trip")
            .withPrice("1300")
            .withTags("Travel", "Korea", "Food", "Transport")
            .withUniqueIdentifier("Expense@00000000-0000-0000-0000-000000000002").build();
    public static final Expense CHICKEN_RICE = new ExpenseBuilder()
            .withDescription("Chicken Rice extra Chicken")
            .withPrice("3.50")
            .withTags("nusDeck", "Favourite")
            .withUniqueIdentifier("Expense@00000000-0000-0000-0000-000000000003").build();
    public static final Expense DRINKS = new ExpenseBuilder()
            .withDescription("Whiskey and Coke")
            .withPrice("50")
            .withTags("Party", "AnniversaryAndHoliday")
            .withUniqueIdentifier("Expense@00000000-0000-0000-0000-000000000004").build();
    public static final Expense ENTERTAINMENT = new ExpenseBuilder()
            .withDescription("Marvel Movie Marathon")
            .withPrice("75")
            .withTags("Entertainment")
            .withUniqueIdentifier("Expense@00000000-0000-0000-0000-000000000005").build();
    public static final Expense FASHION = new ExpenseBuilder()
            .withDescription("Clothes for the New Year")
            .withPrice("88.88")
            .withUniqueIdentifier("Expense@00000000-0000-0000-0000-000000000006").build();
    public static final Expense GROCERIES = new ExpenseBuilder()
            .withDescription("Groceries for September meal preps")
            .withPrice("125.35")
            .withUniqueIdentifier("Expense@00000000-0000-0000-0000-000000000007").build();

    // Manually added
    public static final Expense HALLOWEEN = new ExpenseBuilder()
            .withDescription("HalloweenHorrorNight")
            .withPrice("60")
            .withTags("AnniversaryAndHoliday")
            .withUniqueIdentifier("Expense@00000000-0000-0000-0000-000000000008").build();
    public static final Expense INVESTMENT = new ExpenseBuilder()
            .withDescription("Property investment")
            .withPrice("1200000")
            .withUniqueIdentifier("Expense@00000000-0000-0000-0000-000000000009").build();

    // Manually added - Expense's details found in {@code CommandTestUtil}
    public static final Expense CHICKEN = new ExpenseBuilder()
            .withDescription(VALID_DESCRIPTION_CHICKEN)
            .withPrice(VALID_PRICE_CHICKEN)
            .withTags(VALID_TAG_DISCOUNTED)
            .withUniqueIdentifier("Expense@00000000-0000-0000-0000-00000000000a").build();
    public static final Expense TRANSPORT = new ExpenseBuilder()
            .withDescription(VALID_DESCRIPTION_TRANSPORT)
            .withPrice(VALID_PRICE_TRANSPORT)
            .withTags(VALID_TAG_CLAIMABLE, VALID_TAG_DISCOUNTED)
            .withUniqueIdentifier("Expense@00000000-0000-0000-0000-00000000000b").build();

<<<<<<< HEAD
//    public static final Expense TRANSPORT = new ExpenseBuilder()
//            .withDescription(VALID_DESCRIPTION_TRANSPORT)
//            .withPrice(VALID_PRICE_TRANSPORT)
//            .withTags(VALID_TAG_CLAIMABLE, VALID_TAG_DISCOUNTED)
//            .build();
//
//    public static final Expense TRANSPORT = new ExpenseBuilder()
//            .withDescription(VALID_DESCRIPTION_TRANSPORT)
//            .withPrice(VALID_PRICE_TRANSPORT)
//            .withTags(VALID_TAG_CLAIMABLE, VALID_TAG_DISCOUNTED)
//            .build();
    public static final String KEYWORD_MATCHING_MEIER = "Meier"; // A keyword that matches MEIER
=======
    // A keyword that matches MEIER
    public static final String KEYWORD_MATCHING_MEIER = "Meier";
>>>>>>> 1dc6f4c5

    private TypicalExpenses() {} // prevents instantiation

    /**
     * Returns an {@code AddressBook} with all the typical expenses.
     */
    public static AddressBook getTypicalAddressBook() {
        AddressBook ab = new AddressBook();
        for (Expense expense : getTypicalExpenses()) {
            ab.addExpense(expense);
        }
//        ab.addEvent(new Event(new Description("brian bday"), new Price("50"), new Timestamp("08/10/2019")));
//        ab.addEvent(new Event(new Description("ryo bday"), new Price("20"), new Timestamp("15/10/2019")));
        return ab;
    }

    public static List<Expense> getTypicalExpenses() {
        return new ArrayList<>(Arrays.asList(
                ANNIVERSARY, BUSAN_TRIP, CHICKEN_RICE, DRINKS, ENTERTAINMENT, FASHION, GROCERIES));
    }
}<|MERGE_RESOLUTION|>--- conflicted
+++ resolved
@@ -80,23 +80,7 @@
             .withTags(VALID_TAG_CLAIMABLE, VALID_TAG_DISCOUNTED)
             .withUniqueIdentifier("Expense@00000000-0000-0000-0000-00000000000b").build();
 
-<<<<<<< HEAD
-//    public static final Expense TRANSPORT = new ExpenseBuilder()
-//            .withDescription(VALID_DESCRIPTION_TRANSPORT)
-//            .withPrice(VALID_PRICE_TRANSPORT)
-//            .withTags(VALID_TAG_CLAIMABLE, VALID_TAG_DISCOUNTED)
-//            .build();
-//
-//    public static final Expense TRANSPORT = new ExpenseBuilder()
-//            .withDescription(VALID_DESCRIPTION_TRANSPORT)
-//            .withPrice(VALID_PRICE_TRANSPORT)
-//            .withTags(VALID_TAG_CLAIMABLE, VALID_TAG_DISCOUNTED)
-//            .build();
     public static final String KEYWORD_MATCHING_MEIER = "Meier"; // A keyword that matches MEIER
-=======
-    // A keyword that matches MEIER
-    public static final String KEYWORD_MATCHING_MEIER = "Meier";
->>>>>>> 1dc6f4c5
 
     private TypicalExpenses() {} // prevents instantiation
 
@@ -108,8 +92,6 @@
         for (Expense expense : getTypicalExpenses()) {
             ab.addExpense(expense);
         }
-//        ab.addEvent(new Event(new Description("brian bday"), new Price("50"), new Timestamp("08/10/2019")));
-//        ab.addEvent(new Event(new Description("ryo bday"), new Price("20"), new Timestamp("15/10/2019")));
         return ab;
     }
 
