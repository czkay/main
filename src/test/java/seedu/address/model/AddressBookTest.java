--- conflicted
+++ resolved
@@ -17,11 +17,8 @@
 
 import javafx.collections.FXCollections;
 import javafx.collections.ObservableList;
-<<<<<<< HEAD
 import seedu.address.model.budget.Budget;
-=======
 import seedu.address.model.expense.Event;
->>>>>>> a181e854
 import seedu.address.model.expense.Expense;
 import seedu.address.model.expense.exceptions.DuplicateExpenseException;
 import seedu.address.testutil.ExpenseBuilder;
@@ -93,11 +90,8 @@
      */
     private static class AddressBookStub implements ReadOnlyAddressBook {
         private final ObservableList<Expense> expenses = FXCollections.observableArrayList();
-<<<<<<< HEAD
         private final ObservableList<Budget> budgets = FXCollections.observableArrayList();
-=======
         private final ObservableList<Event> events = FXCollections.observableArrayList();
->>>>>>> a181e854
 
         AddressBookStub(Collection<Expense> expenses) {
             this.expenses.setAll(expenses);
@@ -110,13 +104,11 @@
         }
 
         @Override
-<<<<<<< HEAD
         public ObservableList<Budget> getBudgetList() {
             return budgets;
-=======
+
         public ObservableList<Event> getEventList() {
             return events;
->>>>>>> a181e854
         }
     }
 
