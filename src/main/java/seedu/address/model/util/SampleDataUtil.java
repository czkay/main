package seedu.address.model.util;

import java.util.Arrays;
import java.util.Set;
import java.util.stream.Collectors;

import seedu.address.model.AddressBook;
import seedu.address.model.ReadOnlyAddressBook;

import seedu.address.model.expense.Description;
import seedu.address.model.expense.Expense;
import seedu.address.model.expense.Price;
<<<<<<< HEAD
=======
import seedu.address.model.expense.util.UniqueIdentifierGenerator;
>>>>>>> 3e942ead
import seedu.address.model.tag.Tag;

/**
 * Contains utility methods for populating {@code AddressBook} with sample data.
 */
public class SampleDataUtil {
<<<<<<< HEAD
    public static Expense[] getSampleExpenses() {
        return new Expense[] {
            new Expense(new Description("Alex Yeoh"), new Price("87438807"),
                    getTagSet("friends")),
            new Expense(new Description("Bernice Yu"), new Price("99272758"),
                    getTagSet("colleagues", "friends")),
            new Expense(new Description("Charlotte Oliveiro"), new Price("93210283"),
                    getTagSet("neighbours")),
            new Expense(new Description("David Li"), new Price("91031282"),
                getTagSet("family")),
            new Expense(new Description("Irfan Ibrahim"), new Price("92492021"),
                getTagSet("classmates")),
            new Expense(new Description("Roy Balakrishnan"), new Price("92624417"),
                getTagSet("colleagues"))
=======

    public static Expense[] getSampleExpenses() {
        return new Expense[] {
            new Expense(new Description("Chickens"), new Price("30"),
                    getTagSet("friends"), UniqueIdentifierGenerator.generateRandomUniqueIdentifier()),
            new Expense(new Description("Chicken Rice"), new Price("2.50"),
                    getTagSet("nusDeck", "oldFriends"), UniqueIdentifierGenerator.generateRandomUniqueIdentifier()),
            new Expense(new Description("Popcorn Chicken"), new Price("12"),
                    getTagSet("fairprice", "frozen"), UniqueIdentifierGenerator.generateRandomUniqueIdentifier()),
            new Expense(new Description("David Li"), new Price("15000"),
                getTagSet("family"), UniqueIdentifierGenerator.generateRandomUniqueIdentifier()),
            new Expense(new Description("Invite only Chicken Event"), new Price("1000"),
                getTagSet("chickenNetworking"), UniqueIdentifierGenerator.generateRandomUniqueIdentifier()),
            new Expense(new Description("Chicken Rice extra Chicken"), new Price("15"),
                getTagSet("nusDeck"), UniqueIdentifierGenerator.generateRandomUniqueIdentifier())
>>>>>>> 3e942ead
        };
    }

    public static ReadOnlyAddressBook getSampleAddressBook() {
        AddressBook sampleAb = new AddressBook();
        for (Expense sampleExpense : getSampleExpenses()) {
            sampleAb.addExpense(sampleExpense);
        }
        return sampleAb;
    }

    /**
     * Returns a tag set containing the list of strings given.
     */
    public static Set<Tag> getTagSet(String... strings) {
        return Arrays.stream(strings)
                .map(Tag::new)
                .collect(Collectors.toSet());
    }

}<|MERGE_RESOLUTION|>--- conflicted
+++ resolved
@@ -10,32 +10,13 @@
 import seedu.address.model.expense.Description;
 import seedu.address.model.expense.Expense;
 import seedu.address.model.expense.Price;
-<<<<<<< HEAD
-=======
 import seedu.address.model.expense.util.UniqueIdentifierGenerator;
->>>>>>> 3e942ead
 import seedu.address.model.tag.Tag;
 
 /**
  * Contains utility methods for populating {@code AddressBook} with sample data.
  */
 public class SampleDataUtil {
-<<<<<<< HEAD
-    public static Expense[] getSampleExpenses() {
-        return new Expense[] {
-            new Expense(new Description("Alex Yeoh"), new Price("87438807"),
-                    getTagSet("friends")),
-            new Expense(new Description("Bernice Yu"), new Price("99272758"),
-                    getTagSet("colleagues", "friends")),
-            new Expense(new Description("Charlotte Oliveiro"), new Price("93210283"),
-                    getTagSet("neighbours")),
-            new Expense(new Description("David Li"), new Price("91031282"),
-                getTagSet("family")),
-            new Expense(new Description("Irfan Ibrahim"), new Price("92492021"),
-                getTagSet("classmates")),
-            new Expense(new Description("Roy Balakrishnan"), new Price("92624417"),
-                getTagSet("colleagues"))
-=======
 
     public static Expense[] getSampleExpenses() {
         return new Expense[] {
@@ -51,7 +32,6 @@
                 getTagSet("chickenNetworking"), UniqueIdentifierGenerator.generateRandomUniqueIdentifier()),
             new Expense(new Description("Chicken Rice extra Chicken"), new Price("15"),
                 getTagSet("nusDeck"), UniqueIdentifierGenerator.generateRandomUniqueIdentifier())
->>>>>>> 3e942ead
         };
     }
 
