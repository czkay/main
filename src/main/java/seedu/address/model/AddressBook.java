--- conflicted
+++ resolved
@@ -5,12 +5,9 @@
 import java.util.List;
 
 import javafx.collections.ObservableList;
-<<<<<<< HEAD
 import seedu.address.model.budget.Budget;
 import seedu.address.model.budget.UniqueBudgetList;
-=======
 import seedu.address.model.expense.Event;
->>>>>>> a181e854
 import seedu.address.model.expense.Expense;
 import seedu.address.model.expense.UniqueEventList;
 import seedu.address.model.expense.UniqueExpenseList;
@@ -22,11 +19,8 @@
 public class AddressBook implements ReadOnlyAddressBook {
 
     private final UniqueExpenseList expenses;
-<<<<<<< HEAD
     private final UniqueBudgetList budgets;
-=======
     private final UniqueEventList events;
->>>>>>> a181e854
 
     /*
      * The 'unusual' code block below is a non-static initialization block,
@@ -38,11 +32,8 @@
      */
     {
         expenses = new UniqueExpenseList();
-<<<<<<< HEAD
         budgets = new UniqueBudgetList();
-=======
         events = new UniqueEventList();
->>>>>>> a181e854
     }
 
     public AddressBook() {}
@@ -89,11 +80,8 @@
         requireNonNull(newData);
 
         setExpenses(newData.getExpenseList());
-<<<<<<< HEAD
         setBudgets(newData.getBudgetList());
-=======
         setEvents(newData.getEventList());
->>>>>>> a181e854
     }
 
     //// expense-level operations
@@ -145,7 +133,6 @@
         expenses.remove(key);
     }
 
-<<<<<<< HEAD
     /**
      * Returns true if a budget with the same identity as {@code budget}
      * exists in Moolah.
@@ -163,7 +150,6 @@
         budgets.add(budget);
     }
 
-=======
     //// event-level operations
 
     /**
@@ -178,7 +164,7 @@
     public void addEvent(Event event) {
         events.add(event);
     }
->>>>>>> a181e854
+  
     //// util methods
 
     @Override
@@ -193,13 +179,11 @@
     }
 
     @Override
-<<<<<<< HEAD
     public ObservableList<Budget> getBudgetList() {
         return budgets.asUnmodifiableObservableList();
-=======
+
     public ObservableList<Event> getEventList() {
         return events.asUnmodifiableObservableList();
->>>>>>> a181e854
     }
 
     @Override
