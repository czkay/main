package seedu.address.model.expense;

import static seedu.address.commons.util.CollectionUtil.requireAllNonNull;

import java.util.Objects;

<<<<<<< HEAD
import seedu.address.model.budget.Budget;
import seedu.address.model.tag.Tag;
=======
import seedu.address.model.category.Category;
>>>>>>> 69a233e3

/**
 * Represents a Expense in the address book.
 * Guarantees: details are present and not null, field values are validated, immutable.
 */
public class Expense {

    // identity fields
    private final UniqueIdentifier uniqueIdentifier;
    // data fields
    private final Description description;
    private final Price price;
    private final Timestamp timestamp;
<<<<<<< HEAD
    private Description budgetName;
    private final Set<Tag> tags = new HashSet<>();
=======
    private final Category category;
>>>>>>> 69a233e3

    /**
     * Every field must be present and not null.
     */
    public Expense(Description description, Price price, Category category, UniqueIdentifier uniqueIdentifier) {
        requireAllNonNull(description, price, category, uniqueIdentifier);
        this.description = description;
        this.price = price;
        this.uniqueIdentifier = uniqueIdentifier;
        this.category = category;
        this.timestamp = Timestamp.getCurrentTimestamp();
        this.budgetName = null;
    }

<<<<<<< HEAD
    public Expense(Description description, Price price, Set<Tag> tags, Timestamp timestamp, Description budgetName,
                   UniqueIdentifier uniqueIdentifier) {
        requireAllNonNull(description, price, tags, timestamp, budgetName, uniqueIdentifier);
=======
    public Expense(Description description, Price price, Category category, Timestamp timestamp,
                   UniqueIdentifier uniqueIdentifier) {
        requireAllNonNull(description, price, category, uniqueIdentifier);
>>>>>>> 69a233e3
        this.description = description;
        this.price = price;
        this.uniqueIdentifier = uniqueIdentifier;
        this.category = category;
        this.timestamp = timestamp;
        this.budgetName = budgetName;
    }

    public Description getDescription() {
        return description;
    }

    public Price getPrice() {
        return price;
    }

    public Timestamp getTimestamp() {
        return timestamp;
    }

    public UniqueIdentifier getUniqueIdentifier() {
        return uniqueIdentifier;
    }

<<<<<<< HEAD
    public Description getBudgetName() {
        return budgetName;
    }

    public void setBudget(Budget budget) {
        this.budgetName = budget.getDescription();
    }

    /**
     * Returns an immutable tag set, which throws {@code UnsupportedOperationException}
     * if modification is attempted.
     */
    public Set<Tag> getTags() {
        return Collections.unmodifiableSet(tags);
=======
    public Category getCategory() {
        return category;
>>>>>>> 69a233e3
    }

    /**
     * Returns true if both expenses of the same unique identifier.
     * This defines a weaker notion of equality between two expenses.
     */
    public boolean isSameExpense(Expense otherExpense) {
        if (otherExpense == this) {
            return true;
        }

        return otherExpense != null
                && otherExpense.getUniqueIdentifier().equals(getUniqueIdentifier());
    }

    /**
     * Returns true if both expenses have the same unique identifier and data fields.
     * This defines a stronger notion of equality between two expenses.
     */
    @Override
    public boolean equals(Object other) {
        if (other == this) {
            return true;
        }

        if (!(other instanceof Expense)) {
            return false;
        }

        Expense otherExpense = (Expense) other;
<<<<<<< HEAD
        return otherExpense.uniqueIdentifier.equals(uniqueIdentifier)
                && otherExpense.description.equals(description)
                && otherExpense.price.equals(price)
                && otherExpense.timestamp.equals(timestamp)
                && otherExpense.tags.equals(tags)
                && otherExpense.budgetName.equals(budgetName);
=======
        return otherExpense.getUniqueIdentifier().equals(getUniqueIdentifier())
                && otherExpense.getDescription().equals(getDescription())
                && otherExpense.getPrice().equals(getPrice())
                && otherExpense.getTimestamp().equals(getTimestamp())

                && otherExpense.getCategory().equals(getCategory());
>>>>>>> 69a233e3
    }

    @Override
    public int hashCode() {
        // use this method for custom fields hashing instead of implementing your own
<<<<<<< HEAD
        return Objects.hash(description, price, timestamp, budgetName, tags, uniqueIdentifier);
=======
        return Objects.hash(description, price, category, uniqueIdentifier);
>>>>>>> 69a233e3
    }

    @Override
    public String toString() {
        final StringBuilder builder = new StringBuilder();
        builder.append("Expense: ")
                .append(getDescription())
                .append(" Price: ")
                .append(getPrice())
                .append(" Date: ")
                .append(getTimestamp())
                .append(" Category: ")
                .append(getCategory())
                .append("Timestamp: ")
                .append(getTimestamp());
        return builder.toString();
    }
}<|MERGE_RESOLUTION|>--- conflicted
+++ resolved
@@ -4,12 +4,8 @@
 
 import java.util.Objects;
 
-<<<<<<< HEAD
 import seedu.address.model.budget.Budget;
-import seedu.address.model.tag.Tag;
-=======
 import seedu.address.model.category.Category;
->>>>>>> 69a233e3
 
 /**
  * Represents a Expense in the address book.
@@ -23,12 +19,8 @@
     private final Description description;
     private final Price price;
     private final Timestamp timestamp;
-<<<<<<< HEAD
     private Description budgetName;
-    private final Set<Tag> tags = new HashSet<>();
-=======
     private final Category category;
->>>>>>> 69a233e3
 
     /**
      * Every field must be present and not null.
@@ -43,15 +35,9 @@
         this.budgetName = null;
     }
 
-<<<<<<< HEAD
-    public Expense(Description description, Price price, Set<Tag> tags, Timestamp timestamp, Description budgetName,
+    public Expense(Description description, Price price, Category category, Timestamp timestamp, Description budgetName,
                    UniqueIdentifier uniqueIdentifier) {
-        requireAllNonNull(description, price, tags, timestamp, budgetName, uniqueIdentifier);
-=======
-    public Expense(Description description, Price price, Category category, Timestamp timestamp,
-                   UniqueIdentifier uniqueIdentifier) {
-        requireAllNonNull(description, price, category, uniqueIdentifier);
->>>>>>> 69a233e3
+        requireAllNonNull(description, price, category, timestamp, budgetName, uniqueIdentifier);
         this.description = description;
         this.price = price;
         this.uniqueIdentifier = uniqueIdentifier;
@@ -76,7 +62,6 @@
         return uniqueIdentifier;
     }
 
-<<<<<<< HEAD
     public Description getBudgetName() {
         return budgetName;
     }
@@ -89,12 +74,8 @@
      * Returns an immutable tag set, which throws {@code UnsupportedOperationException}
      * if modification is attempted.
      */
-    public Set<Tag> getTags() {
-        return Collections.unmodifiableSet(tags);
-=======
     public Category getCategory() {
         return category;
->>>>>>> 69a233e3
     }
 
     /**
@@ -125,31 +106,18 @@
         }
 
         Expense otherExpense = (Expense) other;
-<<<<<<< HEAD
         return otherExpense.uniqueIdentifier.equals(uniqueIdentifier)
                 && otherExpense.description.equals(description)
                 && otherExpense.price.equals(price)
                 && otherExpense.timestamp.equals(timestamp)
-                && otherExpense.tags.equals(tags)
+                && otherExpense.category.equals(category)
                 && otherExpense.budgetName.equals(budgetName);
-=======
-        return otherExpense.getUniqueIdentifier().equals(getUniqueIdentifier())
-                && otherExpense.getDescription().equals(getDescription())
-                && otherExpense.getPrice().equals(getPrice())
-                && otherExpense.getTimestamp().equals(getTimestamp())
-
-                && otherExpense.getCategory().equals(getCategory());
->>>>>>> 69a233e3
     }
 
     @Override
     public int hashCode() {
         // use this method for custom fields hashing instead of implementing your own
-<<<<<<< HEAD
-        return Objects.hash(description, price, timestamp, budgetName, tags, uniqueIdentifier);
-=======
-        return Objects.hash(description, price, category, uniqueIdentifier);
->>>>>>> 69a233e3
+        return Objects.hash(description, price, timestamp, budgetName, category, uniqueIdentifier);
     }
 
     @Override
