package seedu.address.ui;

import javafx.fxml.FXML;
import javafx.scene.control.Label;
import javafx.scene.layout.FlowPane;
import javafx.scene.layout.HBox;
import javafx.scene.layout.Region;
import seedu.address.model.expense.Expense;

/**
 * An UI component that displays information of a {@code Expense}.
 */
public class ExpenseCard extends UiPart<Region> {

    private static final String FXML = "ExpenseListCard.fxml";

    /**
     * Note: Certain keywords such as "location" and "resources" are reserved keywords in JavaFX.
     * As a consequence, UI elements' variable names cannot be set to such keywords
     * or an exception will be thrown by JavaFX during runtime.
     *
     * @see <a href="https://github.com/se-edu/addressbook-level4/issues/336">The issue on AddressBook level 4</a>
     */

    public final Expense expense;

    @FXML
    private HBox cardPane;
    @FXML
    private Label description;
    @FXML
    private Label index;
    @FXML
    private Label price;
    @FXML
    private FlowPane categories;
    @FXML
    private HBox priceColumn;

    public ExpenseCard(Expense expense, int displayedIndex) {
        super(FXML);
        this.expense = expense;
        index.setText(displayedIndex + ". ");
        description.setText(expense.getDescription().fullDescription);
        price.setText("$" + expense.getPrice().value);
<<<<<<< HEAD
        categories.getChildren().add(new Label(expense.getCategory().categoryName));
=======
        categories.getChildren().add(new Label(expense.getCategory().getCategoryName()));
>>>>>>> 69a233e3
    }

    @Override
    public boolean equals(Object other) {
        // short circuit if same object
        if (other == this) {
            return true;
        }

        // instanceof handles nulls
        if (!(other instanceof ExpenseCard)) {
            return false;
        }

        // state check
        ExpenseCard card = (ExpenseCard) other;
        return index.getText().equals(card.index.getText())
                && expense.equals(card.expense);
    }
}<|MERGE_RESOLUTION|>--- conflicted
+++ resolved
@@ -43,11 +43,7 @@
         index.setText(displayedIndex + ". ");
         description.setText(expense.getDescription().fullDescription);
         price.setText("$" + expense.getPrice().value);
-<<<<<<< HEAD
-        categories.getChildren().add(new Label(expense.getCategory().categoryName));
-=======
         categories.getChildren().add(new Label(expense.getCategory().getCategoryName()));
->>>>>>> 69a233e3
     }
 
     @Override
