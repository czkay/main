package seedu.address.ui;

import static java.util.Objects.requireNonNull;

import static seedu.address.logic.parser.CliSyntax.PREFIX_ALIAS_ALIAS_INPUT;
import static seedu.address.logic.parser.CliSyntax.PREFIX_ALIAS_ALIAS_NAME;
import static seedu.address.logic.parser.CliSyntax.PREFIX_CATEGORY;
import static seedu.address.logic.parser.CliSyntax.PREFIX_DESCRIPTION;
import static seedu.address.logic.parser.CliSyntax.PREFIX_FIRST_START_DATE;
import static seedu.address.logic.parser.CliSyntax.PREFIX_PERIOD;
import static seedu.address.logic.parser.CliSyntax.PREFIX_PRICE;
import static seedu.address.logic.parser.CliSyntax.PREFIX_SECOND_START_DATE;
import static seedu.address.logic.parser.CliSyntax.PREFIX_START_DATE;

import java.util.Collections;
import java.util.List;
import java.util.Timer;
import java.util.logging.Logger;

import javafx.animation.PauseTransition;
import javafx.event.ActionEvent;
import javafx.event.EventHandler;
import javafx.fxml.FXML;
import javafx.geometry.Insets;
import javafx.scene.control.Label;
import javafx.scene.control.MenuItem;
import javafx.scene.control.TextInputControl;
import javafx.scene.input.KeyCombination;
import javafx.scene.input.KeyEvent;
import javafx.scene.layout.Background;
import javafx.scene.layout.BackgroundFill;
import javafx.scene.layout.CornerRadii;
import javafx.scene.layout.StackPane;
import javafx.scene.paint.Color;
import javafx.stage.Popup;
import javafx.stage.Stage;
import javafx.stage.WindowEvent;
import javafx.util.Duration;
import seedu.address.commons.core.GuiSettings;
import seedu.address.commons.core.LogsCenter;
import seedu.address.logic.Logic;
import seedu.address.logic.commands.CommandResult;
import seedu.address.logic.commands.exceptions.CommandException;
import seedu.address.logic.commands.ui.ViewPanelCommand;
import seedu.address.logic.parser.exceptions.ParseException;
import seedu.address.model.Timekeeper;
import seedu.address.model.budget.Budget;
import seedu.address.model.expense.Event;
import seedu.address.model.statistics.PieChartStatistics;
import seedu.address.model.statistics.Statistics;
import seedu.address.model.statistics.TabularStatistics;
import seedu.address.ui.budget.BudgetListPanel;
import seedu.address.ui.budget.BudgetPanel;
import seedu.address.ui.event.EventListPanel;
import seedu.address.ui.expense.ExpenseListPanel;
import seedu.address.ui.panel.PanelName;
import seedu.address.ui.panel.PlaceholderPanel;
import seedu.address.ui.panel.SinglePanelView;
import seedu.address.ui.panel.exceptions.UnmappedPanelException;

/**
 * The Main Window. Provides the basic application layout containing
 * a menu bar and space where other JavaFX elements can be placed.
 */
public class MainWindow extends UiPart<Stage> {

    private static final String FXML = "MainWindow.fxml";
    private static final String MESSAGE_BUDGET_NEAR = "You are close to your budget limit.";
    private static final String MESSAGE_BUDGET_EXCEEDED = "Your budget is exceeded.";
    private static final Background BUDGET_WARNING_POPUP_BACKGROUND = new Background(
            new BackgroundFill(
                    Color.RED,
                    new CornerRadii(10),
                    Insets.EMPTY)
    );

    private final Logger logger = LogsCenter.getLogger(getClass());

    private Stage primaryStage;
    private Logic logic;
    private Timekeeper timekeeper;
    private Timer timer;

    // Panel Manager which manages which panel(extending UiPart Region) is displayed.
    private SinglePanelView singlePanelView;

    // Ui parts which are always displayed
    private ResultDisplay resultDisplay;
    private HelpWindow helpWindow;
    private StatsWindow statsWindow;

    @FXML
    private StackPane commandBoxPlaceholder;

    @FXML
    private MenuItem helpMenuItem;

    @FXML
    private StackPane panelPlaceholder;

    @FXML
    private StackPane resultDisplayPlaceholder;

    @FXML
    private StackPane statusbarPlaceholder;

    public MainWindow(Stage primaryStage, Logic logic, Timekeeper timekeeper, Timer timer) {
        super(FXML, primaryStage);

        // Set dependencies
        this.primaryStage = primaryStage;
        this.logic = logic;
        this.timekeeper = timekeeper;
        this.timer = timer;

        // Configure the UI
        setWindowDefaultSize(logic.getGuiSettings());

        setAccelerators();

        helpWindow = new HelpWindow();

    }

    public Stage getPrimaryStage() {
        return primaryStage;
    }

    private void setAccelerators() {
        setAccelerator(helpMenuItem, KeyCombination.valueOf("F1"));
    }

    /**
     * Sets the accelerator of a MenuItem.
     * @param keyCombination the KeyCombination value of the accelerator
     */
    private void setAccelerator(MenuItem menuItem, KeyCombination keyCombination) {
        menuItem.setAccelerator(keyCombination);

        /*
         * TODO: the code below can be removed once the bug reported here
         * https://bugs.openjdk.java.net/browse/JDK-8131666
         * is fixed in later version of SDK.
         *
         * According to the bug report, TextInputControl (TextField, TextArea) will
         * consume function-key events. Because CommandBox contains a TextField, and
         * ResultDisplay contains a TextArea, thus some accelerators (e.g F1) will
         * not work when the focus is in them because the key event is consumed by
         * the TextInputControl(s).
         *
         * For now, we add following event filter to capture such key events and open
         * help window purposely so to support accelerators even when focus is
         * in CommandBox or ResultDisplay.
         */
        getRoot().addEventFilter(KeyEvent.KEY_PRESSED, event -> {
            if (event.getTarget() instanceof TextInputControl && keyCombination.match(event)) {
                menuItem.getOnAction().handle(new ActionEvent());
                event.consume();
            }
        });
    }

    /**
     * Fills up all the placeholders of this window.
     */
    void fillInnerParts() {
        ExpenseListPanel expenseListPanel;
        BudgetListPanel budgetListPanel;
        EventListPanel eventListPanel;

        singlePanelView = new SinglePanelView();
        expenseListPanel = new ExpenseListPanel(logic.getFilteredExpenseList(), true);
        budgetListPanel = new BudgetListPanel(logic.getFilteredBudgetList());
        eventListPanel = new EventListPanel(logic.getFilteredEventList(), true);

        if (logic.getPrimaryBudget() != null) {
            singlePanelView.setPanel(BudgetPanel.PANEL_NAME, new BudgetPanel(logic.getPrimaryBudget()));
        } else {
            singlePanelView.setPanel(BudgetPanel.PANEL_NAME, new PlaceholderPanel());
        }

        singlePanelView.setPanel(PanelName.ALIASES_PANEL, new PlaceholderPanel());
        singlePanelView.setPanel(BudgetListPanel.PANEL_NAME, budgetListPanel);
        singlePanelView.setPanel(ExpenseListPanel.PANEL_NAME, expenseListPanel);
        singlePanelView.setPanel(EventListPanel.PANEL_NAME, eventListPanel);

        singlePanelView.setPanel(PanelName.STATISTICS_PANEL, new PlaceholderPanel());
        panelPlaceholder.getChildren().add(singlePanelView.getRoot());
        expenseListPanel.view();

        resultDisplay = new ResultDisplay();
        resultDisplayPlaceholder.getChildren().add(resultDisplay.getRoot());

        StatusBarFooter statusBarFooter = new StatusBarFooter(logic.getMooLahFilePath());
        statusbarPlaceholder.getChildren().add(statusBarFooter.getRoot());

        CommandBox commandBox = new CommandBox(this::executeCommand);
        enableSyntaxHighlighting(commandBox);

        commandBoxPlaceholder.getChildren().add(commandBox.getRoot());
    }

    /**
     * Enables syntax highlighting for a set of commands in a specified commandBox.
     * @param commandBox The commandBox to enable syntax highlighting in.
     */
    private void enableSyntaxHighlighting(CommandBox commandBox) {
        commandBox.importSyntaxStyleSheet(getRoot().getScene());

        // add supported commands (not all yet)
        commandBox.enableSyntaxHighlightingForCommand("add",
                List.of(PREFIX_DESCRIPTION, PREFIX_PRICE, PREFIX_CATEGORY));
        commandBox.enableSyntaxHighlightingForCommand("alias",
                List.of(PREFIX_ALIAS_ALIAS_NAME, PREFIX_ALIAS_ALIAS_INPUT));
        commandBox.enableSyntaxHighlightingForCommand("addbudget",
                List.of(PREFIX_DESCRIPTION, PREFIX_PRICE, PREFIX_START_DATE, PREFIX_PERIOD));
        commandBox.enableSyntaxHighlightingForCommand("switchbudget",
                List.of(PREFIX_DESCRIPTION));
<<<<<<< HEAD
        commandBox.enableSyntaxHighlightingForCommand("pastperiod",
                List.of(PREFIX_TIMESTAMP));
        commandBox.enableSyntaxHighlightingForCommand("event",
                List.of(PREFIX_DESCRIPTION, PREFIX_PRICE, PREFIX_CATEGORY, PREFIX_TIMESTAMP));
=======
>>>>>>> 208ce477
        commandBox.enableSyntaxHighlightingForCommand("statscompare",
                List.of(PREFIX_FIRST_START_DATE, PREFIX_SECOND_START_DATE, PREFIX_PERIOD));
        commandBox.enableSyntaxHighlightingForCommand("undo",
                Collections.emptyList());
        commandBox.enableSyntaxHighlightingForCommand("redo",
                Collections.emptyList());
        commandBox.enableSyntaxHighlightingForCommand("listbudgets",
                Collections.emptyList());
        commandBox.enableSyntaxHighlightingForCommand("listevents",
                Collections.emptyList());
        commandBox.enableSyntaxHighlightingForCommand("deletebudget",
                Collections.emptyList());
        commandBox.enableSyntaxHighlightingForCommand("deletefrombudget",
                Collections.emptyList());
        commandBox.enableSyntaxHighlightingForCommand("list",
                Collections.emptyList());
        commandBox.enableSyntaxHighlightingForCommand("delete",
                Collections.emptyList());
        commandBox.enableSyntaxHighlightingForCommand("edit",
                Collections.emptyList());
        commandBox.enableSyntaxHighlightingForCommand("editfrombudget",
                Collections.emptyList());
        commandBox.enableSyntaxHighlightingForCommand("editbudget",
                Collections.emptyList());
        commandBox.enableSyntaxHighlightingForCommand("view",
                Collections.emptyList());
        commandBox.enableSyntaxHighlightingForCommand("clear",
                Collections.emptyList());
        commandBox.enableSyntaxHighlightingForCommand("find",
                Collections.emptyList());
        commandBox.enableSyntaxHighlightingForCommand("exit",
                Collections.emptyList());
        commandBox.enableSyntaxHighlightingForCommand("help",
                Collections.emptyList());
        commandBox.enableSyntaxHighlightingForCommand("stats",
                Collections.emptyList());
        commandBox.enableSyntaxHighlighting();
    }

    /**
     * Sets the default size based on {@code guiSettings}.
     */
    private void setWindowDefaultSize(GuiSettings guiSettings) {
        primaryStage.setHeight(guiSettings.getWindowHeight());
        primaryStage.setWidth(guiSettings.getWindowWidth());
        if (guiSettings.getWindowCoordinates() != null) {
            primaryStage.setX(guiSettings.getWindowCoordinates().getX());
            primaryStage.setY(guiSettings.getWindowCoordinates().getY());
        }
    }

    /**
     * Changes the currently viewed Panel in the MainWindow.
     * @param panelName The Panel Name of assigned to the Panel.
     * @throws UnmappedPanelException if there is no Panel assigned to the specified Panel Name.
     */
    private void changePanel(PanelName panelName) throws UnmappedPanelException {
        // updates the budget panel to display the primary budget.
        if (panelName.equals(BudgetPanel.PANEL_NAME)) {
            singlePanelView.setPanel(BudgetPanel.PANEL_NAME, new BudgetPanel(logic.getPrimaryBudget()));
        }
        singlePanelView.viewPanel(panelName);
    }

    /**
     * Opens the help window or focuses on it if it's already opened.
     */
    @FXML
    public void handleHelp() {
        if (!helpWindow.isShowing()) {
            helpWindow.show();
        } else {
            helpWindow.focus();
        }
    }

    /**
     * Opens the stats window or focuses on it if it's already opened.
     */
    @FXML
    private void displayStats(CommandResult commandResult) {
        Statistics currentStats = commandResult.getStatistics();
        if (currentStats instanceof PieChartStatistics) {
            this.statsWindow = new StatsWindow(commandResult.getNames(),
                    commandResult.getPercentages(), commandResult.getTitle());
        } else if (currentStats instanceof TabularStatistics) {
            this.statsWindow = new StatsWindow(commandResult.getTitle(), commandResult.getDifferenceTable());
        }
        requireNonNull(statsWindow);
        if (!statsWindow.isShowing()) {
            statsWindow.show();
        } else {
            statsWindow.focus();
        }
    }


    void show() {
        primaryStage.show();
    }

    /**
     * Closes the application.
     */
    @FXML
    private void handleExit() {
        GuiSettings guiSettings = new GuiSettings(primaryStage.getWidth(), primaryStage.getHeight(),
                (int) primaryStage.getX(), (int) primaryStage.getY());
        logic.setGuiSettings(guiSettings);
        helpWindow.hide();
        primaryStage.hide();
        timer.cancel();
        timer.purge();
    }

    /**
     * Executes the command and returns the result.
     *
     * @see seedu.address.logic.Logic#execute(String)
     */
    private CommandResult executeCommand(String commandText) throws CommandException, ParseException,
            UnmappedPanelException {
        try {

            Budget primaryBudget = logic.getPrimaryBudget();
            boolean initialIsNear = primaryBudget.isNear();
            boolean initialIsExceeded = primaryBudget.isExceeded();

            CommandResult commandResult = logic.execute(commandText);

            if (commandResult.isViewRequest()) {
                changePanel(commandResult.viewRequest());
            }

            logger.info("Result: " + commandResult.getFeedbackToUser());
            resultDisplay.setFeedbackToUser(commandResult.getFeedbackToUser());

            if (commandResult.isShowHelp()) {
                handleHelp();
            }

            if (commandResult.isExit()) {
                handleExit();
            }

            if (commandResult.isStatistic()) {
                displayStats(commandResult);
            }

            boolean finalIsNear = primaryBudget.isNear();
            boolean finalIsExceeded = primaryBudget.isExceeded();

            showWarningIfAny(initialIsNear, initialIsExceeded, finalIsNear, finalIsExceeded);

            return commandResult;
        } catch (CommandException | ParseException e) {
            logger.info("Invalid command: " + commandText);
            resultDisplay.setFeedbackToUser(e.getMessage());
            throw e;
        } catch (UnmappedPanelException e) {
            logger.info("Invalid command: " + commandText);
            resultDisplay.setFeedbackToUser(e.getMessage() + "\n"
                    + String.format(ViewPanelCommand.SHOW_AVAILABLE_PANELS, singlePanelView.toString()));
            throw e;
        }
    }

    /**
     * Displays Reminders of the user's upcoming Events.
     */
    public void displayReminders() {
        resultDisplay.setFeedbackToUser(timekeeper.displayReminders());
    }

    /**
     * Handles the opening of popup windows to notify the user of transpired events.
     */
    @FXML
    public void handleTranspiredEvents() {
        List<Event> transpiredEvents = timekeeper.getTranspiredEvents();
        for (Event event : transpiredEvents) {
            TranspiredEventsWindow eventWindow = new TranspiredEventsWindow(logic);
            eventWindow.show(event);
        }
    }

    /**
     * Creates a popup for warnings related to budget.
     */
    public Popup createPopup(String message) {
        Popup popup = new Popup();
        popup.setAutoFix(true);
        popup.setAutoHide(true);
        popup.setHideOnEscape(true);
        Label label = new Label(message);
        label.setBackground(BUDGET_WARNING_POPUP_BACKGROUND);
        popup.getContent().add(label);
        return popup;
    }

    /**
     * Handles the showing and disappearing of popup warnings.
     */
    public void showPopupMessage(String message) {
        Popup popup = createPopup(message);
        popup.setOnShown(new EventHandler<WindowEvent>() {
            @Override
            public void handle(WindowEvent e) {
                popup.setX(primaryStage.getX() + primaryStage.getWidth() / 2 - popup.getWidth() / 2);
                popup.setY(primaryStage.getY() + primaryStage.getHeight() / 2 - popup.getHeight() / 2);
            }
        });
        popup.show(primaryStage);
        PauseTransition delay = new PauseTransition(Duration.seconds(2));
        delay.setOnFinished(event -> popup.hide());
        delay.play();
    }

    /**
     * Determines if there is a need to show warnings, and shows the corresponding warnings.
     */
    public void showWarningIfAny(boolean initialIsNear, boolean initialIsExceeded,
                                 boolean finalIsNear, boolean finalIsExceeded) {
        if (!initialIsExceeded && finalIsExceeded) {
            showPopupMessage(MESSAGE_BUDGET_EXCEEDED);
            return;
        }

        if (!initialIsNear && finalIsNear) {
            showPopupMessage(MESSAGE_BUDGET_NEAR);
        }
    }
}<|MERGE_RESOLUTION|>--- conflicted
+++ resolved
@@ -11,6 +11,7 @@
 import static seedu.address.logic.parser.CliSyntax.PREFIX_PRICE;
 import static seedu.address.logic.parser.CliSyntax.PREFIX_SECOND_START_DATE;
 import static seedu.address.logic.parser.CliSyntax.PREFIX_START_DATE;
+import static seedu.address.logic.parser.CliSyntax.PREFIX_TIMESTAMP;
 
 import java.util.Collections;
 import java.util.List;
@@ -216,13 +217,10 @@
                 List.of(PREFIX_DESCRIPTION, PREFIX_PRICE, PREFIX_START_DATE, PREFIX_PERIOD));
         commandBox.enableSyntaxHighlightingForCommand("switchbudget",
                 List.of(PREFIX_DESCRIPTION));
-<<<<<<< HEAD
         commandBox.enableSyntaxHighlightingForCommand("pastperiod",
                 List.of(PREFIX_TIMESTAMP));
         commandBox.enableSyntaxHighlightingForCommand("event",
                 List.of(PREFIX_DESCRIPTION, PREFIX_PRICE, PREFIX_CATEGORY, PREFIX_TIMESTAMP));
-=======
->>>>>>> 208ce477
         commandBox.enableSyntaxHighlightingForCommand("statscompare",
                 List.of(PREFIX_FIRST_START_DATE, PREFIX_SECOND_START_DATE, PREFIX_PERIOD));
         commandBox.enableSyntaxHighlightingForCommand("undo",
