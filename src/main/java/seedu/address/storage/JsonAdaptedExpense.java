--- conflicted
+++ resolved
@@ -1,6 +1,5 @@
 package seedu.address.storage;
 
-import java.time.LocalDate;
 import java.util.ArrayList;
 import java.util.HashSet;
 import java.util.List;
@@ -12,7 +11,6 @@
 import com.fasterxml.jackson.annotation.JsonProperty;
 
 import seedu.address.commons.exceptions.IllegalValueException;
-import seedu.address.logic.parser.ParserUtil;
 import seedu.address.model.expense.Description;
 import seedu.address.model.expense.Expense;
 import seedu.address.model.expense.Price;
@@ -30,7 +28,6 @@
     private final String description;
     private final String price;
     private final String uniqueIdentifier;
-    private final String date;
     private final List<JsonAdaptedTag> tagged = new ArrayList<>();
     private final String rawTimestamp;
 
@@ -41,18 +38,12 @@
     public JsonAdaptedExpense(@JsonProperty("description") String description,
                               @JsonProperty("price") String price,
                               @JsonProperty("tagged") List<JsonAdaptedTag> tagged,
-<<<<<<< HEAD
-                              @JsonProperty("date") String date,
+                              @JsonProperty("timestamp") String rawTimestamp,
                               @JsonProperty("uniqueIdentifier") String uniqueIdentifier) {
-=======
-                              @JsonProperty("uniqueIdentifier") String uniqueIdentifier,
-                              @JsonProperty("timestamp") String rawTimestamp) {
->>>>>>> caf9b128
         this.description = description;
         this.price = price;
-        this.date = date;
+        this.rawTimestamp = rawTimestamp;
         this.uniqueIdentifier = uniqueIdentifier;
-        this.rawTimestamp = rawTimestamp;
 
         if (tagged != null) {
             this.tagged.addAll(tagged);
@@ -68,7 +59,6 @@
         tagged.addAll(source.getTags().stream()
                 .map(JsonAdaptedTag::new)
                 .collect(Collectors.toList()));
-        date = ParserUtil.formatDate(source.getDate());
         uniqueIdentifier = source.getUniqueIdentifier().value;
         rawTimestamp = source.getTimestamp().toString();
     }
@@ -102,14 +92,6 @@
         }
         final Price modelPrice = new Price(price);
 
-        if (date == null) {
-            throw new IllegalValueException(
-                    String.format(MISSING_FIELD_MESSAGE_FORMAT, Price.class.getSimpleName()));
-        }
-        if (!Timestamp.isValidTimestamp(date)) {
-            throw new IllegalValueException(Timestamp.MESSAGE_CONSTRAINTS_DATE);
-        }
-        final LocalDate modelDate = ParserUtil.parseDate(date);
 
         if (uniqueIdentifier == null) {
             throw new IllegalValueException(
@@ -121,9 +103,6 @@
         final UniqueIdentifier modelUniqueIdentifier = new UniqueIdentifier(uniqueIdentifier);
 
         final Set<Tag> modelTags = new HashSet<>(expenseTags);
-<<<<<<< HEAD
-        return new Expense(modelDescription, modelPrice, modelTags, modelDate, modelUniqueIdentifier);
-=======
 
         if (rawTimestamp == null) {
             throw new IllegalValueException(
@@ -136,8 +115,7 @@
         }
         final Timestamp modelTimestamp = potentialTimestamp.get();
 
-        return new Expense(modelDescription, modelPrice, modelTags, modelUniqueIdentifier, modelTimestamp);
->>>>>>> caf9b128
+        return new Expense(modelDescription, modelPrice, modelTags, modelTimestamp, modelUniqueIdentifier);
     }
 
 }