package seedu.address.logic.commands;

import static java.util.Objects.requireNonNull;
import static seedu.address.logic.parser.CliSyntax.PREFIX_DESCRIPTION;
import static seedu.address.logic.parser.CliSyntax.PREFIX_PRICE;
import static seedu.address.logic.parser.CliSyntax.PREFIX_TAG;
import static seedu.address.model.Model.PREDICATE_SHOW_ALL_EXPENSES;

import java.util.Collections;
import java.util.HashSet;
import java.util.List;
import java.util.Optional;
import java.util.Set;

import seedu.address.commons.core.Messages;
import seedu.address.commons.core.index.Index;
import seedu.address.commons.util.CollectionUtil;
import seedu.address.logic.commands.exceptions.CommandException;
import seedu.address.model.Model;
import seedu.address.model.expense.Description;
import seedu.address.model.expense.Expense;
import seedu.address.model.expense.Price;
import seedu.address.model.tag.Tag;

/**
 * Edits the details of an existing expense in the address book.
 */
public class EditCommand extends Command {

    public static final String COMMAND_WORD = "edit";

    public static final String MESSAGE_USAGE = COMMAND_WORD + ": Edits the details of the expense identified "
            + "by the index number used in the displayed expense list. "
            + "Existing values will be overwritten by the input values.\n"
            + "Parameters: INDEX (must be a positive integer) "
            + "[" + PREFIX_DESCRIPTION + "DESCRIPTION] "
            + "[" + PREFIX_PRICE + "PRICE] "
            + "[" + PREFIX_TAG + "TAG]...\n"
            + "Example: " + COMMAND_WORD + " 1 "
<<<<<<< HEAD
            + PREFIX_PRICE + "91234567 ";
=======
            + PREFIX_PRICE + "3512.123 ";
>>>>>>> 3e942ead

    public static final String MESSAGE_EDIT_EXPENSE_SUCCESS = "Edited Expense: %1$s";
    public static final String MESSAGE_NOT_EDITED = "At least one field to edit must be provided.";
    public static final String MESSAGE_DUPLICATE_EXPENSE = "This expense already exists in the address book.";

    private final Index index;
    private final EditExpenseDescriptor editExpenseDescriptor;

    /**
     * @param index of the expense in the filtered expense list to edit
     * @param editExpenseDescriptor details to edit the expense with
     */
    public EditCommand(Index index, EditExpenseDescriptor editExpenseDescriptor) {
        requireNonNull(index);
        requireNonNull(editExpenseDescriptor);

        this.index = index;
        this.editExpenseDescriptor = new EditExpenseDescriptor(editExpenseDescriptor);
    }

    @Override
    public CommandResult execute(Model model) throws CommandException {
        requireNonNull(model);
        List<Expense> lastShownList = model.getFilteredExpenseList();

        if (index.getZeroBased() >= lastShownList.size()) {
            throw new CommandException(Messages.MESSAGE_INVALID_EXPENSE_DISPLAYED_INDEX);
        }

        Expense expenseToEdit = lastShownList.get(index.getZeroBased());
        Expense editedExpense = createEditedExpense(expenseToEdit, editExpenseDescriptor);

        if (!expenseToEdit.isSameExpense(editedExpense) && model.hasExpense(editedExpense)) {
            throw new CommandException(MESSAGE_DUPLICATE_EXPENSE);
        }

        model.setExpense(expenseToEdit, editedExpense);
        model.updateFilteredExpenseList(PREDICATE_SHOW_ALL_EXPENSES);
        return new CommandResult(String.format(MESSAGE_EDIT_EXPENSE_SUCCESS, editedExpense));
    }

    /**
     * Creates and returns a {@code Expense} with the details of {@code expenseToEdit}
     * edited with {@code editExpenseDescriptor}.
     */
    private static Expense createEditedExpense(Expense expenseToEdit, EditExpenseDescriptor editExpenseDescriptor) {
        assert expenseToEdit != null;

        Description updatedDescription = editExpenseDescriptor.getDescription().orElse(expenseToEdit.getDescription());
        Price updatedPrice = editExpenseDescriptor.getPrice().orElse(expenseToEdit.getPrice());
        Set<Tag> updatedTags = editExpenseDescriptor.getTags().orElse(expenseToEdit.getTags());

<<<<<<< HEAD
        return new Expense(updatedDescription, updatedPrice, updatedTags);
=======
        return new Expense(updatedDescription, updatedPrice, updatedTags, expenseToEdit.getUniqueIdentifier());
>>>>>>> 3e942ead
    }

    @Override
    public boolean equals(Object other) {
        // short circuit if same object
        if (other == this) {
            return true;
        }

        // instanceof handles nulls
        if (!(other instanceof EditCommand)) {
            return false;
        }

        // state check
        EditCommand e = (EditCommand) other;
        return index.equals(e.index)
                && editExpenseDescriptor.equals(e.editExpenseDescriptor);
    }

    /**
     * Stores the details to edit the expense with. Each non-empty field value will replace the
     * corresponding field value of the expense.
     */
    public static class EditExpenseDescriptor {
        private Description description;
        private Price price;
        private Set<Tag> tags;

        public EditExpenseDescriptor() {}

        /**
         * Copy constructor.
         * A defensive copy of {@code tags} is used internally.
         */
        public EditExpenseDescriptor(EditExpenseDescriptor toCopy) {
            setDescription(toCopy.description);
            setPrice(toCopy.price);
            setTags(toCopy.tags);
        }

        /**
         * Returns true if at least one field is edited.
         */
        public boolean isAnyFieldEdited() {
            return CollectionUtil.isAnyNonNull(description, price, tags);
        }

        public void setDescription(Description description) {
            this.description = description;
        }

        public Optional<Description> getDescription() {
            return Optional.ofNullable(description);
        }

        public void setPrice(Price price) {
            this.price = price;
        }

        public Optional<Price> getPrice() {
            return Optional.ofNullable(price);
        }

        /**
         * Sets {@code tags} to this object's {@code tags}.
         * A defensive copy of {@code tags} is used internally.
         */
        public void setTags(Set<Tag> tags) {
            this.tags = (tags != null) ? new HashSet<>(tags) : null;
        }

        /**
         * Returns an unmodifiable tag set, which throws {@code UnsupportedOperationException}
         * if modification is attempted.
         * Returns {@code Optional#empty()} if {@code tags} is null.
         */
        public Optional<Set<Tag>> getTags() {
            return (tags != null) ? Optional.of(Collections.unmodifiableSet(tags)) : Optional.empty();
        }

        @Override
        public boolean equals(Object other) {
            // short circuit if same object
            if (other == this) {
                return true;
            }

            // instanceof handles nulls
            if (!(other instanceof EditExpenseDescriptor)) {
                return false;
            }

            // state check
            EditExpenseDescriptor e = (EditExpenseDescriptor) other;

            return getDescription().equals(e.getDescription())
                    && getPrice().equals(e.getPrice())
                    && getTags().equals(e.getTags());
        }
    }
}<|MERGE_RESOLUTION|>--- conflicted
+++ resolved
@@ -37,11 +37,7 @@
             + "[" + PREFIX_PRICE + "PRICE] "
             + "[" + PREFIX_TAG + "TAG]...\n"
             + "Example: " + COMMAND_WORD + " 1 "
-<<<<<<< HEAD
-            + PREFIX_PRICE + "91234567 ";
-=======
             + PREFIX_PRICE + "3512.123 ";
->>>>>>> 3e942ead
 
     public static final String MESSAGE_EDIT_EXPENSE_SUCCESS = "Edited Expense: %1$s";
     public static final String MESSAGE_NOT_EDITED = "At least one field to edit must be provided.";
@@ -94,11 +90,8 @@
         Price updatedPrice = editExpenseDescriptor.getPrice().orElse(expenseToEdit.getPrice());
         Set<Tag> updatedTags = editExpenseDescriptor.getTags().orElse(expenseToEdit.getTags());
 
-<<<<<<< HEAD
-        return new Expense(updatedDescription, updatedPrice, updatedTags);
-=======
+
         return new Expense(updatedDescription, updatedPrice, updatedTags, expenseToEdit.getUniqueIdentifier());
->>>>>>> 3e942ead
     }
 
     @Override
