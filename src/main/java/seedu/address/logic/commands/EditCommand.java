package seedu.address.logic.commands;

import static java.util.Objects.requireNonNull;
import static seedu.address.logic.parser.CliSyntax.PREFIX_CATEGORY;
import static seedu.address.logic.parser.CliSyntax.PREFIX_DESCRIPTION;
import static seedu.address.logic.parser.CliSyntax.PREFIX_PRICE;
import static seedu.address.logic.parser.CliSyntax.PREFIX_TIMESTAMP;
import static seedu.address.model.Model.PREDICATE_SHOW_ALL_EXPENSES;

import java.util.List;
import java.util.Optional;

import seedu.address.commons.core.Messages;
import seedu.address.commons.core.index.Index;
import seedu.address.commons.util.CollectionUtil;
import seedu.address.logic.commands.exceptions.CommandException;
import seedu.address.model.Model;
import seedu.address.model.category.Category;
import seedu.address.model.expense.Description;
import seedu.address.model.expense.Expense;
import seedu.address.model.expense.Price;
import seedu.address.model.expense.Timestamp;


/**
 * Edits the details of an existing expense in the address book.
 */
public class EditCommand extends UndoableCommand {

    public static final String COMMAND_WORD = "edit";

    public static final String MESSAGE_USAGE = COMMAND_WORD + ": Edits the details of the expense identified "
            + "by the index number used in the displayed expense list. "
            + "Existing values will be overwritten by the input values.\n"
            + "Parameters: INDEX (must be a positive integer) "
            + "[" + PREFIX_DESCRIPTION + "DESCRIPTION] "
            + "[" + PREFIX_PRICE + "PRICE] "
            + "[" + PREFIX_CATEGORY + "CATEGORY]"
<<<<<<< HEAD
            + "[" + PREFIX_TIMESTAMP + "TIMESTAMP]...\n"
=======
            + "[" + PREFIX_TIMESTAMP + "TIMESTAMP]\n"
>>>>>>> 69a233e3
            + "Example: " + COMMAND_WORD + " 1 "
            + PREFIX_PRICE + "3512.123 ";

    public static final String MESSAGE_EDIT_EXPENSE_SUCCESS = "Edited Expense: %1$s";
    public static final String MESSAGE_NOT_EDITED = "At least one field to edit must be provided.";
    public static final String MESSAGE_DUPLICATE_EXPENSE = "This expense already exists in the address book.";

    private final Index index;
    private final EditExpenseDescriptor editExpenseDescriptor;

    /**
     * @param index of the expense in the filtered expense list to edit
     * @param editExpenseDescriptor details to edit the expense with
     */
    public EditCommand(Index index, EditExpenseDescriptor editExpenseDescriptor) {
        requireNonNull(index);
        requireNonNull(editExpenseDescriptor);

        this.index = index;
        this.editExpenseDescriptor = new EditExpenseDescriptor(editExpenseDescriptor);
    }

    @Override
    protected void validate(Model model) throws CommandException {
        requireNonNull(model);

        List<Expense> lastShownList = model.getFilteredExpenseList();
        if (index.getZeroBased() >= lastShownList.size()) {
            throw new CommandException(Messages.MESSAGE_INVALID_EXPENSE_DISPLAYED_INDEX);
        }

        Expense expenseToEdit = lastShownList.get(index.getZeroBased());
        Expense editedExpense = createEditedExpense(expenseToEdit, editExpenseDescriptor);
        if (!expenseToEdit.isSameExpense(editedExpense) && model.hasExpense(editedExpense)) {
            throw new CommandException(MESSAGE_DUPLICATE_EXPENSE);
        }
    }

    @Override
    protected CommandResult execute(Model model) {
        requireNonNull(model);

        List<Expense> lastShownList = model.getFilteredExpenseList();
        Expense expenseToEdit = lastShownList.get(index.getZeroBased());
        Expense editedExpense = createEditedExpense(expenseToEdit, editExpenseDescriptor);

        model.setExpense(expenseToEdit, editedExpense);
        model.updateFilteredExpenseList(PREDICATE_SHOW_ALL_EXPENSES);
        return new CommandResult(String.format(MESSAGE_EDIT_EXPENSE_SUCCESS, editedExpense));
    }

    /**
     * Creates and returns a {@code Expense} with the details of {@code expenseToEdit}
     * edited with {@code editExpenseDescriptor}.
     */
    private static Expense createEditedExpense(Expense expenseToEdit, EditExpenseDescriptor editExpenseDescriptor) {
        assert expenseToEdit != null;

        Description updatedDescription = editExpenseDescriptor.getDescription().orElse(expenseToEdit.getDescription());
        Price updatedPrice = editExpenseDescriptor.getPrice().orElse(expenseToEdit.getPrice());
        Category updatedCategory = editExpenseDescriptor.getCategory().orElse(expenseToEdit.getCategory());
        Timestamp updatedTimestamp = editExpenseDescriptor.getTimestamp().orElse(expenseToEdit.getTimestamp());

        return new Expense(updatedDescription, updatedPrice, updatedCategory,
                updatedTimestamp, expenseToEdit.getUniqueIdentifier());
    }

    @Override
    public boolean equals(Object other) {
        // short circuit if same object
        if (other == this) {
            return true;
        }

        // instanceof handles nulls
        if (!(other instanceof EditCommand)) {
            return false;
        }

        // state check
        EditCommand e = (EditCommand) other;
        return index.equals(e.index)
                && editExpenseDescriptor.equals(e.editExpenseDescriptor);
    }

    /**
     * Stores the details to edit the expense with. Each non-empty field value will replace the
     * corresponding field value of the expense.
     */
    public static class EditExpenseDescriptor {
        private Description description;
        private Price price;
        private Category category;
        private Timestamp timestamp;

        public EditExpenseDescriptor() {}

        /**
         * Copy constructor.
         * A defensive copy of {@code tags} is used internally.
         */
        public EditExpenseDescriptor(EditExpenseDescriptor toCopy) {
            setDescription(toCopy.description);
            setPrice(toCopy.price);
            setCategory(toCopy.category);
            setTimestamp(toCopy.timestamp);
        }

        /**
         * Returns true if at least one field is edited.
         */
        public boolean isAnyFieldEdited() {
            return CollectionUtil.isAnyNonNull(description, price, category, timestamp);
        }

        public void setDescription(Description description) {
            this.description = description;
        }

        public Optional<Description> getDescription() {
            return Optional.ofNullable(description);
        }

        public void setPrice(Price price) {
            this.price = price;
        }

        public Optional<Price> getPrice() {
            return Optional.ofNullable(price);
        }

        public void setCategory(Category category) {
            this.category = category;
        }

        public Optional<Category> getCategory() {
            return Optional.ofNullable(category);
        }

        public void setTimestamp(Timestamp timestamp) {
            this.timestamp = timestamp;
        }

        public Optional<Timestamp> getTimestamp() {
            return Optional.ofNullable(timestamp);
        }

        @Override
        public boolean equals(Object other) {
            // short circuit if same object
            if (other == this) {
                return true;
            }

            // instanceof handles nulls
            if (!(other instanceof EditExpenseDescriptor)) {
                return false;
            }

            // state check
            EditExpenseDescriptor e = (EditExpenseDescriptor) other;

            return getDescription().equals(e.getDescription())
                    && getPrice().equals(e.getPrice())
                    && getCategory().equals(e.getCategory())
                    && getTimestamp().equals(e.getTimestamp());
        }
    }
}<|MERGE_RESOLUTION|>--- conflicted
+++ resolved
@@ -36,11 +36,7 @@
             + "[" + PREFIX_DESCRIPTION + "DESCRIPTION] "
             + "[" + PREFIX_PRICE + "PRICE] "
             + "[" + PREFIX_CATEGORY + "CATEGORY]"
-<<<<<<< HEAD
-            + "[" + PREFIX_TIMESTAMP + "TIMESTAMP]...\n"
-=======
             + "[" + PREFIX_TIMESTAMP + "TIMESTAMP]\n"
->>>>>>> 69a233e3
             + "Example: " + COMMAND_WORD + " 1 "
             + PREFIX_PRICE + "3512.123 ";
 
