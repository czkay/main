package seedu.address.logic.commands;

import static java.util.Objects.requireNonNull;
import static seedu.address.logic.parser.CliSyntax.PREFIX_CATEGORY;
import static seedu.address.logic.parser.CliSyntax.PREFIX_DESCRIPTION;
import static seedu.address.logic.parser.CliSyntax.PREFIX_PRICE;
import static seedu.address.logic.parser.CliSyntax.PREFIX_TIMESTAMP;

import seedu.address.logic.commands.exceptions.CommandException;
import seedu.address.model.Model;
import seedu.address.model.expense.Event;

/**
 * Adds an event to the address book.
 */
public class AddEventCommand extends UndoableCommand {

    public static final String COMMAND_WORD = "event";

    public static final String MESSAGE_USAGE = COMMAND_WORD + ": Adds an event to the address book. "
            + "Parameters: " // need to change later
            + PREFIX_DESCRIPTION + "DESCRIPTION "
            + PREFIX_PRICE + "PRICE "
<<<<<<< HEAD
            + "[" + PREFIX_CATEGORY + "TAG]...\n"
            + "Example: " + COMMAND_WORD + " "
            + PREFIX_DESCRIPTION + "Chicken Rice "
            + PREFIX_PRICE + "3.50 "
            + PREFIX_CATEGORY + "nusDeck "
            + PREFIX_CATEGORY + "chicken"
=======
            + "[" + PREFIX_CATEGORY + "CATEGORY\n"
            + "Example: " + COMMAND_WORD + " "
            + PREFIX_DESCRIPTION + "Chicken Rice "
            + PREFIX_PRICE + "3.50 "
            + PREFIX_CATEGORY + "Food "
>>>>>>> 69a233e3
            + PREFIX_TIMESTAMP + "31-12-2019";

    public static final String MESSAGE_SUCCESS = "New event added: %1$s";
    public static final String MESSAGE_DUPLICATE_EVENT = "This event already exists in the tracker";

    private final Event toAdd;

    /**
     * Creates an AddEventCommand to add the specified {@code Event}.
     */
    public AddEventCommand(Event event) {
        requireNonNull(event);
        toAdd = event;
    }

    @Override
    protected void validate(Model model) throws CommandException {
        requireNonNull(model);

        if (model.hasEvent(toAdd)) {
            throw new CommandException(MESSAGE_DUPLICATE_EVENT);
        }
    }

    @Override
    protected CommandResult execute(Model model) {
        requireNonNull(model);

        model.addEvent(toAdd);
        return new CommandResult(String.format(MESSAGE_SUCCESS, toAdd));
    }

    @Override
    public boolean equals(Object other) {
        return other == this // short circuit if same object
                || (other instanceof AddEventCommand // instanceof handles nulls
                && toAdd.equals(((AddEventCommand) other).toAdd));
    }
}<|MERGE_RESOLUTION|>--- conflicted
+++ resolved
@@ -21,20 +21,11 @@
             + "Parameters: " // need to change later
             + PREFIX_DESCRIPTION + "DESCRIPTION "
             + PREFIX_PRICE + "PRICE "
-<<<<<<< HEAD
-            + "[" + PREFIX_CATEGORY + "TAG]...\n"
-            + "Example: " + COMMAND_WORD + " "
-            + PREFIX_DESCRIPTION + "Chicken Rice "
-            + PREFIX_PRICE + "3.50 "
-            + PREFIX_CATEGORY + "nusDeck "
-            + PREFIX_CATEGORY + "chicken"
-=======
             + "[" + PREFIX_CATEGORY + "CATEGORY\n"
             + "Example: " + COMMAND_WORD + " "
             + PREFIX_DESCRIPTION + "Chicken Rice "
             + PREFIX_PRICE + "3.50 "
             + PREFIX_CATEGORY + "Food "
->>>>>>> 69a233e3
             + PREFIX_TIMESTAMP + "31-12-2019";
 
     public static final String MESSAGE_SUCCESS = "New event added: %1$s";
