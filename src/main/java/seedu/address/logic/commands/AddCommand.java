package seedu.address.logic.commands;

import static java.util.Objects.requireNonNull;
import static seedu.address.logic.parser.CliSyntax.PREFIX_DESCRIPTION;
import static seedu.address.logic.parser.CliSyntax.PREFIX_PRICE;
import static seedu.address.logic.parser.CliSyntax.PREFIX_TAG;

import seedu.address.logic.commands.exceptions.CommandException;
import seedu.address.model.Model;
import seedu.address.model.expense.Expense;

/**
 * Adds a expense to the address book.
 */
public class AddCommand extends Command {

    public static final String COMMAND_WORD = "add";

<<<<<<< HEAD
    public static final String MESSAGE_USAGE = COMMAND_WORD + ": Adds an expense to the address book. "
=======
    public static final String MESSAGE_USAGE = COMMAND_WORD + ": Adds an expense to the address book. \n"
>>>>>>> 3e942ead
            + "Parameters: "
            + PREFIX_DESCRIPTION + "DESCRIPTION "
            + PREFIX_PRICE + "PRICE "
            + "[" + PREFIX_TAG + "TAG]...\n"
            + "Example: " + COMMAND_WORD + " "
            + PREFIX_DESCRIPTION + "Chicken Rice "
            + PREFIX_PRICE + "3.50 "
            + PREFIX_TAG + "nusDeck "
            + PREFIX_TAG + "chicken";

    public static final String MESSAGE_SUCCESS = "New expense added: %1$s";
    public static final String MESSAGE_DUPLICATE_EXPENSE = "This expense already exists in the address book";

    private final Expense toAdd;

    /**
     * Creates an AddCommand to add the specified {@code Expense}
     */
    public AddCommand(Expense expense) {
        requireNonNull(expense);
        toAdd = expense;
    }

    @Override
    public CommandResult execute(Model model) throws CommandException {
        requireNonNull(model);

        if (model.hasExpense(toAdd)) {
            throw new CommandException(MESSAGE_DUPLICATE_EXPENSE);
        }

        model.addExpense(toAdd);
        return new CommandResult(String.format(MESSAGE_SUCCESS, toAdd));
    }

    @Override
    public boolean equals(Object other) {
        return other == this // short circuit if same object
                || (other instanceof AddCommand // instanceof handles nulls
                && toAdd.equals(((AddCommand) other).toAdd));
    }
}<|MERGE_RESOLUTION|>--- conflicted
+++ resolved
@@ -16,11 +16,7 @@
 
     public static final String COMMAND_WORD = "add";
 
-<<<<<<< HEAD
-    public static final String MESSAGE_USAGE = COMMAND_WORD + ": Adds an expense to the address book. "
-=======
     public static final String MESSAGE_USAGE = COMMAND_WORD + ": Adds an expense to the address book. \n"
->>>>>>> 3e942ead
             + "Parameters: "
             + PREFIX_DESCRIPTION + "DESCRIPTION "
             + PREFIX_PRICE + "PRICE "
