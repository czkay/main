--- conflicted
+++ resolved
@@ -20,11 +20,7 @@
             + "Parameters: "
             + PREFIX_DESCRIPTION + "DESCRIPTION "
             + PREFIX_PRICE + "PRICE "
-<<<<<<< HEAD
-            + PREFIX_CATEGORY + "CATEGORY "
-=======
             + PREFIX_CATEGORY + "CATEGORY\n"
->>>>>>> 69a233e3
             + "Example: " + COMMAND_WORD + " "
             + PREFIX_DESCRIPTION + "Chicken Rice "
             + PREFIX_PRICE + "3.50 "
