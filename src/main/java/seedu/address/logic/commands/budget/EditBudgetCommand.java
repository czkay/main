package seedu.address.logic.commands.budget;

import static java.util.Objects.requireNonNull;
import static seedu.address.logic.parser.CliSyntax.PREFIX_DESCRIPTION;
import static seedu.address.logic.parser.CliSyntax.PREFIX_PERIOD;
import static seedu.address.logic.parser.CliSyntax.PREFIX_PRICE;
import static seedu.address.logic.parser.CliSyntax.PREFIX_START_DATE;
import static seedu.address.model.Model.PREDICATE_SHOW_ALL_BUDGETS;

import java.util.List;
import java.util.Optional;

import seedu.address.commons.core.Messages;
import seedu.address.commons.core.index.Index;
import seedu.address.commons.util.CollectionUtil;
import seedu.address.logic.commands.CommandGroup;
import seedu.address.logic.commands.CommandResult;
import seedu.address.logic.commands.UndoableCommand;
import seedu.address.logic.commands.exceptions.CommandException;
import seedu.address.model.Model;
import seedu.address.model.budget.Budget;
import seedu.address.model.budget.BudgetPeriod;
import seedu.address.model.expense.Description;
import seedu.address.model.expense.Price;
import seedu.address.model.expense.Timestamp;
import seedu.address.ui.budget.BudgetListPanel;

/**
 * Edits the details of an existing budget in the MooLah.
 */
public class EditBudgetCommand extends UndoableCommand {
<<<<<<< HEAD
    public static final String COMMAND_WORD = "editbudget";
    public static final String COMMAND_DESCRIPTION = "Edit budget on index %1$d";
=======
    public static final String COMMAND_WORD = "edit" + CommandGroup.BUDGET;

>>>>>>> 464c7c62
    public static final String MESSAGE_USAGE = COMMAND_WORD + ": Edits the details of the budget identified "
            + "by the index number used in the displayed expense list. "
            + "Existing values will be overwritten by the input values.\n"
            + "Parameters: INDEX (must be a positive integer) "
            + "[" + PREFIX_DESCRIPTION + "DESCRIPTION] "
            + "[" + PREFIX_PRICE + "AMOUNT] "
            + "[" + PREFIX_START_DATE + "START DATE]"
            + "[" + PREFIX_PERIOD + "PERIOD]\n"
            + "Example: " + COMMAND_WORD + " 1 "
            + PREFIX_PRICE + "400 ";

    public static final String MESSAGE_EDIT_BUDGET_SUCCESS = "Edited Budget: %1$s";
    public static final String MESSAGE_NOT_EDITED = "At least one field to edit must be provided.";
    public static final String MESSAGE_DEFAULT_BUDGET_UNEDITABLE = "The default budget cannot be edited.";
    public static final String MESSAGE_DUPLICATE_BUDGET = "This budget already exists in the MooLah.";

    private final Index index;
    private final EditBudgetDescriptor editBudgetDescriptor;

    /**
     * @param index of the budget in the filtered budget list to edit
     * @param editBudgetDescriptor details to edit the budget with
     */
    public EditBudgetCommand(Index index, EditBudgetDescriptor editBudgetDescriptor) {
        requireNonNull(index);
        requireNonNull(editBudgetDescriptor);

        this.index = index;
        this.editBudgetDescriptor = new EditBudgetDescriptor(editBudgetDescriptor);
    }

    @Override
    public String getDescription() {
        return String.format(COMMAND_DESCRIPTION, index.getOneBased());
    }

    @Override
    protected void validate(Model model) throws CommandException {
        requireNonNull(model);

        List<Budget> lastShownList = model.getFilteredBudgetList();
        if (index.getZeroBased() >= lastShownList.size()) {
            throw new CommandException(Messages.MESSAGE_INVALID_EXPENSE_DISPLAYED_INDEX);
        }

        Budget budgetToEdit = lastShownList.get(index.getZeroBased());
        if (budgetToEdit.isSameBudget(Budget.createDefaultBudget())) {
            throw new CommandException(MESSAGE_DEFAULT_BUDGET_UNEDITABLE);
        }
        Budget editedBudget = createEditedBudget(budgetToEdit, editBudgetDescriptor);
        if (!budgetToEdit.isSameBudget(editedBudget) && model.hasBudget(editedBudget)) {
            throw new CommandException(MESSAGE_DUPLICATE_BUDGET);
        }
    }

    @Override
    protected CommandResult execute(Model model) {
        requireNonNull(model);

        List<Budget> lastShownList = model.getFilteredBudgetList();
        Budget budgetToEdit = lastShownList.get(index.getZeroBased());
        Budget editedBudget = createEditedBudget(budgetToEdit, editBudgetDescriptor);

        model.setBudget(budgetToEdit, editedBudget);
        model.updateFilteredBudgetList(PREDICATE_SHOW_ALL_BUDGETS);
        return new CommandResult(String.format(MESSAGE_EDIT_BUDGET_SUCCESS, editedBudget),
                BudgetListPanel.PANEL_NAME);
    }

    /**
     * Creates and returns a {@code Expense} with the details of {@code expenseToEdit}
     * edited with {@code editExpenseDescriptor}.
     */
    private static Budget createEditedBudget(Budget budgetToEdit, EditBudgetDescriptor editBudgetDescriptor) {
        assert budgetToEdit != null;

        Description updatedDescription = editBudgetDescriptor.getDescription().orElse(budgetToEdit.getDescription());
        Price updatedAmount = editBudgetDescriptor.getAmount().orElse(budgetToEdit.getAmount());
        Timestamp updatedStartDate = editBudgetDescriptor.getStartDate().orElse(budgetToEdit.getStartDate());
        BudgetPeriod updatedPeriod = editBudgetDescriptor.getPeriod().orElse(budgetToEdit.getPeriod());

        Budget newBudget = new Budget(updatedDescription, updatedAmount, updatedStartDate, updatedPeriod,
                budgetToEdit.getExpenses());
        newBudget.setIsPrimary(budgetToEdit.isPrimary());
        newBudget.normalize(Timestamp.getCurrentTimestamp());
        newBudget.updateProportionUsed();

        return newBudget;
    }

    @Override
    public boolean equals(Object other) {
        // short circuit if same object
        if (other == this) {
            return true;
        }

        // instanceof handles nulls
        if (!(other instanceof EditBudgetCommand)) {
            return false;
        }

        // state check
        EditBudgetCommand e = (EditBudgetCommand) other;
        return index.equals(e.index)
                && editBudgetDescriptor.equals(e.editBudgetDescriptor);
    }

    /**
     * Stores the details to edit the expense with. Each non-empty field value will replace the
     * corresponding field value of the expense.
     */
    public static class EditBudgetDescriptor {
        private Description description;
        private Price amount;
        private Timestamp startDate;
        private BudgetPeriod period;

        public EditBudgetDescriptor() {}

        /**
         * Copy constructor.
         */
        public EditBudgetDescriptor(EditBudgetDescriptor toCopy) {
            setDescription(toCopy.description);
            setAmount(toCopy.amount);
            setStartDate(toCopy.startDate);
            setPeriod(toCopy.period);
        }

        /**
         * Returns true if at least one field is edited.
         */
        public boolean isAnyFieldEdited() {
            return CollectionUtil.isAnyNonNull(description, amount, startDate, period);
        }

        public Optional<Description> getDescription() {
            return Optional.ofNullable(description);
        }

        public void setDescription(Description description) {
            this.description = description;
        }

        public Optional<Price> getAmount() {
            return Optional.ofNullable(amount);
        }


        public void setAmount(Price amount) {
            this.amount = amount;
        }

        public Optional<Timestamp> getStartDate() {
            return Optional.ofNullable(startDate);
        }

        public void setStartDate(Timestamp startDate) {
            this.startDate = startDate;
        }

        public Optional<BudgetPeriod> getPeriod() {
            return Optional.ofNullable(period);
        }

        public void setPeriod(BudgetPeriod period) {
            this.period = period;
        }

        @Override
        public boolean equals(Object other) {
            // short circuit if same object
            if (other == this) {
                return true;
            }

            // instanceof handles nulls
            if (!(other instanceof EditBudgetDescriptor)) {
                return false;
            }

            // state check
            EditBudgetDescriptor e = (EditBudgetDescriptor) other;

            return description.equals(e.description)
                    && amount.equals(e.amount)
                    && startDate.equals(e.startDate)
                    && period.equals(e.period);
        }
    }
}<|MERGE_RESOLUTION|>--- conflicted
+++ resolved
@@ -29,13 +29,8 @@
  * Edits the details of an existing budget in the MooLah.
  */
 public class EditBudgetCommand extends UndoableCommand {
-<<<<<<< HEAD
-    public static final String COMMAND_WORD = "editbudget";
+    public static final String COMMAND_WORD = "edit" + CommandGroup.BUDGET;
     public static final String COMMAND_DESCRIPTION = "Edit budget on index %1$d";
-=======
-    public static final String COMMAND_WORD = "edit" + CommandGroup.BUDGET;
-
->>>>>>> 464c7c62
     public static final String MESSAGE_USAGE = COMMAND_WORD + ": Edits the details of the budget identified "
             + "by the index number used in the displayed expense list. "
             + "Existing values will be overwritten by the input values.\n"
