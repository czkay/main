--- conflicted
+++ resolved
@@ -15,13 +15,8 @@
  */
 public class ListBudgetCommand extends UndoableCommand {
 
-<<<<<<< HEAD
-    public static final String COMMAND_WORD = "listbudgets";
+    public static final String COMMAND_WORD = GenericCommandWord.LIST + CommandGroup.BUDGET;
     public static final String COMMAND_DESCRIPTION = "List budgets";
-=======
-    public static final String COMMAND_WORD = GenericCommandWord.LIST + CommandGroup.BUDGET;
-
->>>>>>> 464c7c62
     public static final String MESSAGE_SUCCESS = "Listed all budgets";
 
     @Override
