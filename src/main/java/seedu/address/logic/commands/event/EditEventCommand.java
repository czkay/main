--- conflicted
+++ resolved
@@ -31,13 +31,8 @@
  */
 public class EditEventCommand extends UndoableCommand {
 
-<<<<<<< HEAD
-    public static final String COMMAND_WORD = "editevent";
+    public static final String COMMAND_WORD = GenericCommandWord.EDIT + CommandGroup.EVENT;
     public static final String COMMAND_DESCRIPTION = "Edit event with index %1$d";
-=======
-    public static final String COMMAND_WORD = GenericCommandWord.EDIT + CommandGroup.EVENT;
-
->>>>>>> 04cbaca3
     public static final String MESSAGE_USAGE = COMMAND_WORD + ": Edits the details of the event identified "
             + "by the index number used in the displayed event list. "
             + "Existing values will be overwritten by the input values.\n"
