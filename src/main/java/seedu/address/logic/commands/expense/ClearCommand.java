--- conflicted
+++ resolved
@@ -13,12 +13,8 @@
  */
 public class ClearCommand extends UndoableCommand {
 
-<<<<<<< HEAD
-    public static final String COMMAND_WORD = "clear" + CommandGroup.EXPENSE;
+    public static final String COMMAND_WORD = "clear";
     public static final String COMMAND_DESCRIPTION = "Clear MooLah";
-=======
-    public static final String COMMAND_WORD = "clear";
->>>>>>> 04cbaca3
     public static final String MESSAGE_SUCCESS = "All expenses in MooLah have been cleared!";
 
     @Override
