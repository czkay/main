package seedu.address.logic;

import java.io.IOException;
import java.nio.file.Path;
import java.util.List;
import java.util.logging.Logger;

import javafx.collections.ObservableList;
import seedu.address.commons.core.GuiSettings;
import seedu.address.commons.core.LogsCenter;
import seedu.address.logic.commands.Command;
import seedu.address.logic.commands.CommandResult;
import seedu.address.logic.commands.exceptions.CommandException;
import seedu.address.logic.parser.AddressBookParser;
import seedu.address.logic.parser.exceptions.ParseException;
import seedu.address.model.Model;
import seedu.address.model.ReadOnlyAddressBook;
import seedu.address.model.Timekeeper;
import seedu.address.model.expense.Expense;
import seedu.address.model.expense.Reminder;
import seedu.address.storage.Storage;

/**
 * The main LogicManager of the app.
 */
public class LogicManager implements Logic {
    public static final String FILE_OPS_ERROR_MESSAGE = "Could not save data to file: ";
    private final Logger logger = LogsCenter.getLogger(LogicManager.class);

    private final Model model;
    private final Storage storage;
    private final Timekeeper timekeeper;
    private final AddressBookParser addressBookParser;

    public LogicManager(Model model, Storage storage, Timekeeper timekeeper) {
        this.model = model;
        this.storage = storage;
        this.timekeeper = timekeeper;
        addressBookParser = new AddressBookParser();
    }

    @Override
    public CommandResult execute(String commandText) throws CommandException, ParseException {
        logger.info("----------------[USER COMMAND][" + commandText + "]");

        CommandResult commandResult;
        Command command = addressBookParser.parseCommand(commandText, model.getUserPrefs());
<<<<<<< HEAD
        if (command.isUndoable()) {
            model.addToHistory();
        }

        commandResult = command.execute(model);
=======
        commandResult = command.run(model);
>>>>>>> 58c755ed

        try {
            storage.saveAddressBook(model.getAddressBook());
            storage.saveUserPrefs(model.getUserPrefs());
        } catch (IOException ioe) {
            throw new CommandException(FILE_OPS_ERROR_MESSAGE + ioe, ioe);
        }

        return commandResult;
    }

    @Override
    public List<Reminder> getReminders() {
        return timekeeper.getReminders();
    }

    @Override
    public ReadOnlyAddressBook getAddressBook() {
        return model.getAddressBook();
    }

    @Override
    public ObservableList<Expense> getFilteredExpenseList() {
        return model.getFilteredExpenseList();
    }

    @Override
    public Path getAddressBookFilePath() {
        return model.getAddressBookFilePath();
    }

    @Override
    public GuiSettings getGuiSettings() {
        return model.getGuiSettings();
    }

    @Override
    public void setGuiSettings(GuiSettings guiSettings) {
        model.setGuiSettings(guiSettings);
    }
}<|MERGE_RESOLUTION|>--- conflicted
+++ resolved
@@ -45,15 +45,7 @@
 
         CommandResult commandResult;
         Command command = addressBookParser.parseCommand(commandText, model.getUserPrefs());
-<<<<<<< HEAD
-        if (command.isUndoable()) {
-            model.addToHistory();
-        }
-
-        commandResult = command.execute(model);
-=======
         commandResult = command.run(model);
->>>>>>> 58c755ed
 
         try {
             storage.saveAddressBook(model.getAddressBook());
