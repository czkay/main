package seedu.address.logic;

import java.io.IOException;
import java.nio.file.Path;
import java.util.List;
import java.util.logging.Logger;

import javafx.collections.ObservableList;
import seedu.address.commons.core.GuiSettings;
import seedu.address.commons.core.LogsCenter;
import seedu.address.logic.commands.Command;
import seedu.address.logic.commands.CommandResult;
import seedu.address.logic.commands.exceptions.CommandException;
import seedu.address.logic.parser.MooLahParser;
import seedu.address.logic.parser.exceptions.ParseException;
import seedu.address.model.Model;
import seedu.address.model.ReadOnlyMooLah;
import seedu.address.model.budget.Budget;
import seedu.address.model.expense.Event;
import seedu.address.model.expense.Expense;
import seedu.address.storage.Storage;

/**
 * The main LogicManager of the app.
 */
public class LogicManager implements Logic {
    public static final String FILE_OPS_ERROR_MESSAGE = "Could not save data to file: ";
    private final Logger logger = LogsCenter.getLogger(LogicManager.class);

    private final Model model;
    private final Storage storage;
    private final MooLahParser mooLahParser;

    public LogicManager(Model model, Storage storage) {
        this.model = model;
        this.storage = storage;
        mooLahParser = new MooLahParser();
    }

    @Override
    public CommandResult execute(String commandText) throws CommandException, ParseException {
        logger.info("----------------[USER COMMAND][" + commandText + "]");

        CommandResult commandResult;
        Command command = mooLahParser.parseCommand(commandText, model.getUserPrefs());
        commandResult = command.run(model);

        try {
            storage.saveMooLah(model.getMooLah());
            storage.saveUserPrefs(model.getUserPrefs());
        } catch (IOException ioe) {
            throw new CommandException(FILE_OPS_ERROR_MESSAGE + ioe, ioe);
        }

        return commandResult;
    }

    @Override
    public StringBuilder getBasicStatistics() {
        return model.getStatistic();
    }

    @Override
    public ReadOnlyMooLah getMooLah() {
        return model.getMooLah();
    }

    @Override
    public ObservableList<Expense> getFilteredExpenseList() {
        return model.getFilteredExpenseList();
    }

    @Override
<<<<<<< HEAD
    public ObservableList<Budget> getFilteredBudgetList() {
      return model.getFilteredBudgetList();
    }
=======
    public ObservableList<Event> getFilteredEventList() {
        return model.getFilteredEventList();
    }

    @Override
    public void deleteTranspiredEvents(List<Event> eventsToBeRemoved) {
        for (Event event : eventsToBeRemoved) {
            model.deleteEvent(event);
        }
    }

    //@Override
    //public ObservableList<Budget> getFilteredBudgetList() {
    //  return model.getFilteredBudgetList();
    //}
>>>>>>> 007ee817

    @Override
    public Budget getPrimaryBudget() {
        return model.getPrimaryBudget();
    }

    @Override
    public Path getMooLahFilePath() {
        return model.getMooLahFilePath();
    }

    @Override
    public GuiSettings getGuiSettings() {
        return model.getGuiSettings();
    }

    @Override
    public void setGuiSettings(GuiSettings guiSettings) {
        model.setGuiSettings(guiSettings);
    }


}<|MERGE_RESOLUTION|>--- conflicted
+++ resolved
@@ -71,11 +71,10 @@
     }
 
     @Override
-<<<<<<< HEAD
     public ObservableList<Budget> getFilteredBudgetList() {
       return model.getFilteredBudgetList();
     }
-=======
+
     public ObservableList<Event> getFilteredEventList() {
         return model.getFilteredEventList();
     }
@@ -86,12 +85,6 @@
             model.deleteEvent(event);
         }
     }
-
-    //@Override
-    //public ObservableList<Budget> getFilteredBudgetList() {
-    //  return model.getFilteredBudgetList();
-    //}
->>>>>>> 007ee817
 
     @Override
     public Budget getPrimaryBudget() {
