package seedu.address.logic.parser;

import static seedu.address.commons.core.Messages.MESSAGE_INVALID_COMMAND_FORMAT;
import static seedu.address.logic.parser.CliSyntax.PREFIX_DESCRIPTION;
import static seedu.address.logic.parser.CliSyntax.PREFIX_PRICE;
import static seedu.address.logic.parser.CliSyntax.PREFIX_TAG;

import java.util.Set;
import java.util.stream.Stream;

import seedu.address.logic.commands.AddCommand;
import seedu.address.logic.parser.exceptions.ParseException;
import seedu.address.model.expense.Description;
import seedu.address.model.expense.Expense;
import seedu.address.model.expense.Price;
<<<<<<< HEAD
=======
import seedu.address.model.expense.util.UniqueIdentifierGenerator;
>>>>>>> 3e942ead
import seedu.address.model.tag.Tag;

/**
 * Parses input arguments and creates a new AddCommand object
 */
public class AddCommandParser implements Parser<AddCommand> {

    /**
     * Parses the given {@code String} of arguments in the context of the AddCommand
     * and returns an AddCommand object for execution.
     * @throws ParseException if the user input does not conform the expected format
     */
    public AddCommand parse(String args) throws ParseException {
        ArgumentMultimap argMultimap =
                ArgumentTokenizer.tokenize(args, PREFIX_DESCRIPTION, PREFIX_PRICE, PREFIX_TAG);

        if (!arePrefixesPresent(argMultimap, PREFIX_DESCRIPTION, PREFIX_PRICE)
                || !argMultimap.getPreamble().isEmpty()) {
            throw new ParseException(String.format(MESSAGE_INVALID_COMMAND_FORMAT, AddCommand.MESSAGE_USAGE));
        }

        Description description = ParserUtil.parseDescription(argMultimap.getValue(PREFIX_DESCRIPTION).get());
        Price price = ParserUtil.parsePrice(argMultimap.getValue(PREFIX_PRICE).get());
        Set<Tag> tagList = ParserUtil.parseTags(argMultimap.getAllValues(PREFIX_TAG));

<<<<<<< HEAD
        Expense expense = new Expense(description, price, tagList);
=======
        Expense expense = new Expense(
                description, price, tagList,
                UniqueIdentifierGenerator.generateRandomUniqueIdentifier());
>>>>>>> 3e942ead

        return new AddCommand(expense);
    }

    /**
     * Returns true if none of the prefixes contains empty {@code Optional} values in the given
     * {@code ArgumentMultimap}.
     */
    private static boolean arePrefixesPresent(ArgumentMultimap argumentMultimap, Prefix... prefixes) {
        return Stream.of(prefixes).allMatch(prefix -> argumentMultimap.getValue(prefix).isPresent());
    }

}<|MERGE_RESOLUTION|>--- conflicted
+++ resolved
@@ -13,10 +13,7 @@
 import seedu.address.model.expense.Description;
 import seedu.address.model.expense.Expense;
 import seedu.address.model.expense.Price;
-<<<<<<< HEAD
-=======
 import seedu.address.model.expense.util.UniqueIdentifierGenerator;
->>>>>>> 3e942ead
 import seedu.address.model.tag.Tag;
 
 /**
@@ -42,13 +39,9 @@
         Price price = ParserUtil.parsePrice(argMultimap.getValue(PREFIX_PRICE).get());
         Set<Tag> tagList = ParserUtil.parseTags(argMultimap.getAllValues(PREFIX_TAG));
 
-<<<<<<< HEAD
-        Expense expense = new Expense(description, price, tagList);
-=======
         Expense expense = new Expense(
                 description, price, tagList,
                 UniqueIdentifierGenerator.generateRandomUniqueIdentifier());
->>>>>>> 3e942ead
 
         return new AddCommand(expense);
     }
