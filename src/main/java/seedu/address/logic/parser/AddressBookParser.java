--- conflicted
+++ resolved
@@ -77,16 +77,10 @@
             return new RemindersCommand();
         case EventCommand.COMMAND_WORD:
             return new EventCommandParser().parse(arguments);
-<<<<<<< HEAD
-
         case UndoCommand.COMMAND_WORD:
             return new UndoCommand();
-
         case RedoCommand.COMMAND_WORD:
             return new RedoCommand();
-
-=======
->>>>>>> f4e1b128
         default:
             // check if alias exists
             if (readOnlyUserPrefs.hasAlias(commandWord)) {
