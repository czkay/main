--- conflicted
+++ resolved
@@ -19,13 +19,9 @@
 import seedu.address.logic.commands.FindCommand;
 import seedu.address.logic.commands.HelpCommand;
 import seedu.address.logic.commands.ListCommand;
-<<<<<<< HEAD
+import seedu.address.logic.commands.ListEventsCommand;
 import seedu.address.logic.commands.RedoCommand;
-import seedu.address.logic.commands.RemindersCommand;
 import seedu.address.logic.commands.UndoCommand;
-=======
-import seedu.address.logic.commands.ListEventsCommand;
->>>>>>> caf9b128
 import seedu.address.logic.parser.exceptions.ParseException;
 import seedu.address.model.ReadOnlyUserPrefs;
 
@@ -77,21 +73,14 @@
             return new ExitCommand();
         case HelpCommand.COMMAND_WORD:
             return new HelpCommand();
-<<<<<<< HEAD
-        case RemindersCommand.COMMAND_WORD:
-            return new RemindersCommand();
-        case EventCommand.COMMAND_WORD:
-            return new EventCommandParser().parse(arguments);
+        case ListEventsCommand.COMMAND_WORD:
+            return new ListEventsCommand();
+        case AddEventCommand.COMMAND_WORD:
+            return new AddEventCommandParser().parse(arguments);
         case UndoCommand.COMMAND_WORD:
             return new UndoCommand();
         case RedoCommand.COMMAND_WORD:
             return new RedoCommand();
-=======
-        case ListEventsCommand.COMMAND_WORD:
-            return new ListEventsCommand();
-        case AddEventCommand.COMMAND_WORD:
-            return new AddEventCommandParser().parse(arguments);
->>>>>>> caf9b128
         default:
             // check if alias exists
             if (readOnlyUserPrefs.hasAlias(commandWord)) {
