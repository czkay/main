--- conflicted
+++ resolved
@@ -180,7 +180,6 @@
             return Period.ofYears(999);
         default:
             throw new ParseException(Timestamp.MESSAGE_CONSTRAINTS_PERIOD);
-<<<<<<< HEAD
         }
     }
 
@@ -197,8 +196,6 @@
             return "infinity";
         default:
             return periodString;
-=======
->>>>>>> f4e1b128
         }
     }
 }