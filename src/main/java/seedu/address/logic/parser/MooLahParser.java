package seedu.address.logic.parser;

import static seedu.address.commons.core.Messages.MESSAGE_UNKNOWN_COMMAND;

import seedu.address.commons.core.Alias;
import seedu.address.logic.commands.Command;
import seedu.address.logic.commands.RedoCommand;
import seedu.address.logic.commands.UndoCommand;
import seedu.address.logic.commands.alias.AddAliasCommand;
import seedu.address.logic.commands.alias.DeleteAliasCommand;
import seedu.address.logic.commands.alias.ListAliasCommand;
import seedu.address.logic.commands.budget.AddBudgetCommand;
import seedu.address.logic.commands.budget.DeleteBudgetCommand;
import seedu.address.logic.commands.budget.DeleteExpenseFromBudgetCommand;
import seedu.address.logic.commands.budget.EditBudgetCommand;
import seedu.address.logic.commands.budget.EditExpenseFromBudgetCommand;
import seedu.address.logic.commands.budget.ListBudgetCommand;
import seedu.address.logic.commands.budget.PastPeriodCommand;
import seedu.address.logic.commands.budget.SwitchBudgetCommand;
import seedu.address.logic.commands.event.AddEventCommand;
import seedu.address.logic.commands.event.ListEventsCommand;
import seedu.address.logic.commands.expense.AddExpenseCommand;
import seedu.address.logic.commands.expense.ClearCommand;
import seedu.address.logic.commands.expense.DeleteExpenseCommand;
import seedu.address.logic.commands.expense.EditExpenseCommand;
import seedu.address.logic.commands.expense.FindExpenseCommand;
import seedu.address.logic.commands.expense.ListExpenseCommand;
import seedu.address.logic.commands.general.ExitCommand;
import seedu.address.logic.commands.general.HelpCommand;
import seedu.address.logic.commands.statistics.StatsCommand;
import seedu.address.logic.commands.statistics.StatsCompareCommand;
import seedu.address.logic.commands.statistics.StatsTrendCommand;
import seedu.address.logic.commands.ui.ViewPanelCommand;
import seedu.address.logic.parser.exceptions.ParseException;
import seedu.address.model.ReadOnlyUserPrefs;

/**
 * Parses user input.
 */
public class MooLahParser {


    /**
     * Parses user input into command for execution.
     *
     * @param userInput full user input string
     * @param commandGroup
     * @param readOnlyUserPrefs read only user preferences to check for aliases
     * @return the command based on the user input
     * @throws ParseException if the user input does not conform the expected format
     */
    public Command parseCommand(String userInput, String commandGroup, ReadOnlyUserPrefs readOnlyUserPrefs)
            throws ParseException {
        Input input = ParserUtil.parseInput(userInput);

        String commandWord;
        if (input.isGeneric()) {
            commandWord = input.getCommandWord() + commandGroup;
        } else {
            commandWord = input.getCommandWord();
        }
        String arguments = input.getArguments();

        switch (commandWord) {
        //expense
        case AddExpenseCommand.COMMAND_WORD:
            return new AddExpenseCommandParser().parse(arguments);
        case EditExpenseCommand.COMMAND_WORD:
            return new EditCommandParser().parse(arguments);
        case EditExpenseFromBudgetCommand.COMMAND_WORD:
            return new EditExpenseFromBudgetCommandParser().parse(arguments);
        case DeleteExpenseCommand.COMMAND_WORD:
            return new DeleteCommandParser().parse(arguments);
        case DeleteExpenseFromBudgetCommand.COMMAND_WORD:
            return new DeleteExpenseFromBudgetCommandParser().parse(arguments);
        case FindExpenseCommand.COMMAND_WORD:
            return new FindCommandParser().parse(arguments);
        case ListExpenseCommand.COMMAND_WORD:
            return new ListExpenseCommand();
        case ClearCommand.COMMAND_WORD:
            return new ClearCommand();

        //event
        case AddEventCommand.COMMAND_WORD:
            return new AddEventCommandParser().parse(arguments);
        case ListEventsCommand.COMMAND_WORD:
            return new ListEventsCommand();
<<<<<<< HEAD

        //budget
        case AddBudgetCommand.COMMAND_WORD:
            return new AddBudgetCommandParser().parse(arguments);
        case EditBudgetCommand.COMMAND_WORD:
            return new EditBudgetCommandParser().parse(arguments);
=======
        case UndoCommand.COMMAND_WORD:
            return new UndoCommand();
        case RedoCommand.COMMAND_WORD:
            return new RedoCommand();
        case StatsCommand.COMMAND_WORD:
            return new StatsCommandParser().parse(arguments);
        case StatsCompareCommand.COMMAND_WORD:
            return new StatsCompareCommandParser().parse(arguments);
        case StatsTrendCommand.COMMAND_WORD:
            return new StatsTrendCommandParser().parse(arguments);
>>>>>>> 464c7c62
        case SwitchBudgetCommand.COMMAND_WORD:
            return new SwitchBudgetCommandParser().parse(arguments);
        case ListBudgetCommand.COMMAND_WORD:
            return new ListBudgetCommand();
        case DeleteBudgetCommand.COMMAND_WORD:
            return new DeleteBudgetCommandParser().parse(arguments);
        case PastPeriodCommand.COMMAND_WORD:
            return new PastPeriodCommandParser().parse(arguments);

        //stats
        case StatsCommand.COMMAND_WORD:
            return new StatsCommandParser().parse(arguments);
        case StatsCompareCommand.COMMAND_WORD:
            return new StatsCompareCommandParser().parse(arguments);

        //alias
        case AddAliasCommand.COMMAND_WORD:
            return new AddAliasCommandParser().parse(arguments);
        case DeleteAliasCommand.COMMAND_WORD:
            return new DeleteAliasCommandParser().parse(arguments);
        case ListAliasCommand.COMMAND_WORD:
            return new ListAliasCommand();

        //general
        case ExitCommand.COMMAND_WORD:
            return new ExitCommand();
        case HelpCommand.COMMAND_WORD:
            return new HelpCommand();
        case UndoCommand.COMMAND_WORD:
            return new UndoCommand();
        case RedoCommand.COMMAND_WORD:
            return new RedoCommand();
        case ViewPanelCommand.COMMAND_WORD:
            return new ViewPanelCommandParser().parse(arguments);

        default:
            // check if alias exists
            if (readOnlyUserPrefs.hasAlias(commandWord)) {
                Alias alias = readOnlyUserPrefs.getAlias(commandWord);
                return parseCommand(alias.getInput() + arguments, commandGroup, readOnlyUserPrefs);
            }
            throw new ParseException(MESSAGE_UNKNOWN_COMMAND);
        }
    }

}<|MERGE_RESOLUTION|>--- conflicted
+++ resolved
@@ -85,25 +85,12 @@
             return new AddEventCommandParser().parse(arguments);
         case ListEventsCommand.COMMAND_WORD:
             return new ListEventsCommand();
-<<<<<<< HEAD
 
         //budget
         case AddBudgetCommand.COMMAND_WORD:
             return new AddBudgetCommandParser().parse(arguments);
         case EditBudgetCommand.COMMAND_WORD:
             return new EditBudgetCommandParser().parse(arguments);
-=======
-        case UndoCommand.COMMAND_WORD:
-            return new UndoCommand();
-        case RedoCommand.COMMAND_WORD:
-            return new RedoCommand();
-        case StatsCommand.COMMAND_WORD:
-            return new StatsCommandParser().parse(arguments);
-        case StatsCompareCommand.COMMAND_WORD:
-            return new StatsCompareCommandParser().parse(arguments);
-        case StatsTrendCommand.COMMAND_WORD:
-            return new StatsTrendCommandParser().parse(arguments);
->>>>>>> 464c7c62
         case SwitchBudgetCommand.COMMAND_WORD:
             return new SwitchBudgetCommandParser().parse(arguments);
         case ListBudgetCommand.COMMAND_WORD:
@@ -118,6 +105,8 @@
             return new StatsCommandParser().parse(arguments);
         case StatsCompareCommand.COMMAND_WORD:
             return new StatsCompareCommandParser().parse(arguments);
+        case StatsTrendCommand.COMMAND_WORD:
+            return new StatsTrendCommandParser().parse(arguments);
 
         //alias
         case AddAliasCommand.COMMAND_WORD:
