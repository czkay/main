--- conflicted
+++ resolved
@@ -609,14 +609,13 @@
 ==== Implementation
 
 The Events feature allows users to add events that are supposed to occur on a future date.
-<<<<<<< HEAD
 
 On launch, MooLah will remind users of upcoming events. While the app is open, MooLah will also notify the user about any events that have transpired,
 and allow them to automatically add these events as expenses.
 
 image::EventClassDiagram.png[]
 
-Like expenses, events hold two Descriptions (one for its details and one fir the budget it belongs to), a Price, a Timestamp
+Like expenses, events hold two Descriptions (one for its details and one for the budget it belongs to), a Price, a Timestamp
 and a Category. The `setBudget` method of Event is used for the Event to remember which budget it was added to. This facilitates
 the potential conversion of the Event into an Expense through the `convertToExpense` method. This method is called when the user
 accepts the automated addition of an expense from the corresponding event, into the budget that the event was added into a while back.
@@ -627,25 +626,6 @@
 
 As mentioned earlier, MooLah displays reminders of upcoming events during launch. The implementation is shown below:
 
-=======
-
-On launch, MooLah will remind users of upcoming events. While the app is open, MooLah will also notify the user about any events that have transpired,
-and allow them to automatically add these events as expenses.
-
-image::EventClassDiagram.png[]
-
-Like expenses, events hold two Descriptions (one for its details and one fir the budget it belongs to), a Price, a Timestamp
-and a Category. The `setBudget` method of Event is used for the Event to remember which budget it was added to. This facilitates
-the potential conversion of the Event into an Expense through the `convertToExpense` method. This method is called when the user
-accepts the automated addition of an expense from the corresponding event, into the budget that the event was added into a while back.
-Since Event's fields are a subset of that of Expense, all its fields are passed into the Expense constructor during the conversion, and a
-unique identifier is then generated to complete the creation of the expense, allowing it to be added to MooLah.
-
-The Events feature supports the `addevent`, `deleteevent`, `editevent` and `listevent` command words.
-
-As mentioned earlier, MooLah displays reminders of upcoming events during launch. The implementation is shown below:
-
->>>>>>> 2ca99ee8
 image::DisplayReminders.png[]
 
 To allow for accurate prompting of transpired events, MooLah tracks system time every 10 seconds using a `Timer` running
@@ -938,7 +918,7 @@
 
 ==== Design Considerations
 
-===== Potential Recusive aliases
+===== Potential Recursive aliases
 As users may modify the data files of MooLah, they may modify the aliases directly. As such it was necessary to validate
 that the modified aliases will not cause infinite recursion. This is done by traversing between aliases which chain to each other
 and ensuring that none of them lead back to themselves. Otherwise, if it is detected that an alias can loop to itself, the
@@ -1101,8 +1081,6 @@
 ** Cons: Requires a lot of logic for behaviour of autocomplete depending what the user is typing or deleting
 form the input and a very rigid syntax for commands.
 
-<<<<<<< HEAD
-=======
 * ** Alternative 2(Chosen):**  Show suggestions and complete upon selection
 ** Pros: Gives user more information on what commands are available and allows for more options for command syntax.
 ** Cons: Requires more steps to use suggestion
@@ -1129,7 +1107,6 @@
 
 // end::CommandLine[]
 
->>>>>>> 2ca99ee8
 === Logging
 
 We are using `java.util.logging` package for logging. The `LogsCenter` class is used to manage the logging levels and logging destinations.
@@ -1725,9 +1702,10 @@
 === Testing events
 .. Test case: `addevent d/ test p/ 10 c/ Shopping t/ a week from now` +
    Expected: A success message will appear.
-.. Now, view the event list using either `listevent` or `view event list`.
+.. Now, view the event list using either `listevent` or `view event list`. (Event commands can be inputted on any panel, but this is to facilitate the next step.) +
    Expected: The event with description `test` should be at the bottom of the event list.
-.. Edit the expense via the command `editevent <INDEX> t/ now`, where <INDEX> is the index of the event you want to test. +
+.. Edit the event via the command `editevent <INDEX> t/ now`, where <INDEX> is the index of the event you want to test. +
    Expected: A success message will appear.
 .. Within 10 seconds, a popup will appear to prompt for the automatic addition of an expense corresponding to the event.
-Pressing 'Yes' will add the expense into whichever primary budget you were on when you added the event.+Pressing 'Yes' will add the expense into whichever primary budget you were on when you added the event. You can then view that budget
+to see that the expense has been added.