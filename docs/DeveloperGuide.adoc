= MooLah - Developer Guide
:site-section: DeveloperGuide
:toc:
:toc-title:
:toc-placement: preamble
:sectnums:
:imagesDir: images
:stylesDir: stylesheets
:xrefstyle: full
ifdef::env-github[]
:tip-caption: :bulb:
:note-caption: :information_source:
:warning-caption: :warning:
endif::[]
:repoURL: https://github.com/AY1920S1-CS2103T-T11-1/main

By: `Team MooLah`      Since: `Aug 2019`      Licence: `MIT`

== Introduction

MooLah is a expense tracker, morphed from the seedu project "AddressBook - Level 3".

Expense tracking is an inherently troublesome task, because it includes managing
multiple budgets, monitoring complicated statistics, and anticipating future spending.
MooLah aims to streamline this process by providing a user-friendly desktop Command-Line Interface (CLI) solution.

MooLah improves user experience through autocomplete and prefix suggestions, significantly boosting efficiency.
MooLah also adopts an external library Natty, a natural language time parser, so that it accepts
more intuitive input format for time. MooLah's robust budgeting feature allows users to track expenses under different
budgets, monitor their spending through the progress bar, and receive timely notification when important thresholds are
reached. With MooLah's powerful statistics, users can view a summary of their spending in various modes, be
it a pie chart, a table or a trend line. Besides, users can plan ahead and set up reminders for future events.
Furthermore, the menu feature is specially tailored to students in National University of Singapore, allowing them to
record a food item expense directly from preset menus in school canteens. Almost all commands in MooLah support
undo-redo, increasing tolerance for occasional mistakes and thus creating a seamless user experience.
All these solid and well-developed features make MooLah a perfect personal financial assistant.

=== Purpose & Scope
This document specifies architecture and software design decisions for the app MooLah.
The intended audience of this document is the developers, designers, and software testers of MooLah.

=== Software Overview
MooLah is a desktop CLI application that help users track their expenses.
The App supports many other extensions such as budgeting, planning and reminders.
In particular, it is tailored to students in National University of Singapore who dine frequently in school canteens.

=== Before We Begin

Here are some widely-used symbols in this document:

[NOTE]
Contains essential information that explains a concept more clearly.

[TIP]
Contains extra information that might be useful.

== Setting Up
This section contains information on steps to set up the developer environment on your computer.

Refer to the guide <<SettingUp#, here>>.

== Design
This section explains MooLah's software architecture.

[[Design-Architecture]]
=== Architecture

.Architecture Diagram
image::ArchitectureDiagram.png[]

The *_Architecture Diagram_* given above explains the high-level design of the App. Given below is a quick overview of each component.

[TIP]
The `.puml` files used to create diagrams in this document can be found in the link:{repoURL}/docs/diagrams/[diagrams] folder.
Refer to the <<UsingPlantUml#, Using PlantUML guide>> to learn how to create and edit diagrams.

`Main` has two classes called link:{repoURL}/src/main/java/seedu/moolah/Main.java[`Main`] and link:{repoURL}/src/main/java/seedu/moolah/MainApp.java[`MainApp`]. It is responsible for,

* At app launch: Initializes the components in the correct sequence, and connects them up with each other.
* At shut down: Shuts down the components and invokes cleanup method where necessary.

<<Design-Commons,*`Commons`*>> represents a collection of classes used by multiple other components.
The following class plays an important role at the architecture level:

* `LogsCenter` : Used by many classes to write log messages to the App's log file.

The rest of the App consists of four components.

* <<Design-Ui,*`UI`*>>: The UI of the App.
* <<Design-Logic,*`Logic`*>>: The command executor.
* <<Design-Model,*`Model`*>>: Holds the data of the App in-memory.
* <<Design-Storage,*`Storage`*>>: Reads data from, and writes data to, the hard disk.

Each of the four components

* Defines its _API_ in an `interface` with the same name as the Component.
* Exposes its functionality using a `{Component Name}Manager` class.

For example, the `Logic` component (see the class diagram given below) defines it's API in the `Logic.java` interface and exposes its functionality using the `LogicManager.java` class.

.Class Diagram of the Logic Component
image::LogicClassDiagram.png[]

[discrete]
==== How the architecture components interact with each other

The _Sequence Diagram_ below shows how the components interact with each other for the scenario where the user issues the command `delete 1`.

.Component interactions for `delete 1` command
image::ArchitectureSequenceDiagram.png[]

The sections below give more details of each component.

[[Design-Ui]]
=== UI component

.Structure of the UI Component
image::UiClassDiagram.png[]

*API* : link:{repoURL}/src/main/java/seedu/moolah/ui/Ui.java[`Ui.java`]

The UI consists of a `MainWindow` that is made up of parts e.g.`CommandBox`, `ResultDisplay`, `SinglePanelView`, `StatusBarFooter` etc. All these, including the `MainWindow`, inherit from the abstract `UiPart` class.

The `UI` component uses JavaFx UI framework. The layout of these UI parts are defined in matching `.fxml` files that are in the `src/main/resources/view` folder. For example, the layout of the link:{repoURL}/src/main/java/seedu/moolah/ui/MainWindow.java[`MainWindow`] is specified in link:{repoURL}/src/main/resources/view/MainWindow.fxml[`MainWindow.fxml`]

The `UI` component,

* Determines what commands are available to the user.
* Executes user commands using the `Logic` component.
* Listens for changes to `Model` data so that the UI can be updated with the modified data.

.Class diagram of the SinglePanelView component which implements the Panel Manager interface.
image::SinglePanelViewClassDiagram.png[width=400,align=center]

The content that is being shown in the `MainWindow` to the user is managed by a ``SinglePanelView`` which implements the
``PanelManager`` interface  that supports the following operations: +
``PanelManager#viewPanel(PanelName)`` +
``PanelManager#hasPanel(PanelName)`` +
``PanelManager#getPanel(PanelName)`` +
``PanelManager#setPanel(PanelName, Panel)``
``PanelManager#getCurrentPanel()`` +
``PanelManager#getCurrentPanelName()`` +
``PanelManager#removePanel(PanelName)`` +



.Structure of the SinglePanelView component used to display the Model components.
image::PanelManagerStructureDiagram.png[]

The ``PanelManager`` manages the other ``Panels`` which represent their respective ``Model`` component:

* ``AliasMappings`` as ``AliasListPanel``
* ``UniqueBudgetList`` as ``BudgetListPanel``
* Primary ``Budget`` as ``BudgetPanel``
* ``UniqueExpenseList`` as ``ExpenseListPanel``
* ``UniqueEventList`` as ``EventListPanel``
* ``Statistics`` as ``StatsPanel``

Each of these `Panels` extend the abstract `Panel` class and implement the abstract methods:

* ``Panel#view()`` which displays the panel to the user
* ``Panel#hide()`` which hides the panel from the user

When users execute a valid command, via ``Logic``, the ``Model`` is updated. These changes are reflected in the respective ``Panel`` components.
The ``CommandResult`` returned by the ``Logic`` component also tells the ``UI`` which ``Panel`` needs to be displayed.

The ``UI`` then displays the ``Panel`` to the user.

Users may also manually change between the visible ``Panels`` through the CLI by using the `view` command.

The following sequence diagram shows the events which occur in order to change the the UI `Panel` component displayed in the ``SinglePanelView``
component of the ``MainWindow`` when the user executes a ``view`` command.

.Sequence Diagram showing the events that occur when a user uses the view command.
image::ViewPanelSequenceDiagram.png[]

1. The user executes a valid view command
2. The ``Logic`` parses the input as a ``ViewPanelCommand``
3. The ``#run(Model)`` method of the ``ViewPanelCommand`` instance returns a ``CommandResult`` containing a ``PanelName``
4. The ``MainWindow`` uses the `PanelName` to call ``PanelManager#viewPanel(PanelName)``.
5. The ``SinglePanelView`` object which implements ``PanelManager`` calls the ``#view()`` on the panel which needs to be displayed,
and calls ``#hide()`` on all other panels.
6. The user sees the changes to the GUI.

[[Design-Logic]]
=== Logic component

[[fig-LogicClassDiagram]]
.Structure of the Logic Component
image::LogicClassDiagram.png[]

*API* :
link:{repoURL}/src/main/java/seedu/moolah/logic/Logic.java[`Logic.java`]

.  `Logic` uses the `MooLahParser` class to parse the user command.
.  This results in a `Command` object which is executed by the `LogicManager`.
<<<<<<< HEAD
.  The command execution can affect the `Model` (e.g. adding an expense).
=======
.  The command execution can affect the `Model` (e.g. adding a expense).
>>>>>>> a7d52485
.  The result of the command execution is encapsulated as a `CommandResult` object which is passed back to the `Ui`.
.  In addition, the `CommandResult` object can also instruct the `Ui` to perform certain actions, such as displaying help to the user.

Given below is the Sequence Diagram for interactions within the `Logic` component for the `execute("delete 1")` API call.

.Interactions Inside the Logic Component for the `delete 1` Command
image::DeleteSequenceDiagram.png[]

NOTE: The lifeline for `DeleteCommandParser` should end at the destroy marker (X) but due to a limitation of PlantUML, the lifeline reaches the end of diagram.

[[Design-Model]]
=== Model component

.Structure of the Model Component
image::ModelClassDiagram.png[]

*API* : link:{repoURL}/src/main/java/seedu/moolah/model/Model.java[`Model.java`]

The `Model`,

* stores a `UserPref` object that represents the user's preferences.
* stores the MooLah data.
* exposes an unmodifiable `ObservableList<Expense>` that can be 'observed' e.g. the UI can be bound to this list so that the UI automatically updates when the data in the list change.
<<<<<<< HEAD
* does not depend on any of the other three components.

[NOTE]
As a more OOP model, we can store a `Tag` list in `MooLah`, which `Expense` can reference. This would allow `MooLah` to only require one `Tag` object per unique `Tag`, instead of each `Expense` needing their own `Tag` object. An example of how such a model may look like is given below. +
 +
image:BetterModelClassDiagram.png[]
=======
* exposes an unmodifiable `ObservableList<Budget>` that can be 'observed' e.g. the UI can be bound to this list so that the UI automatically updates when the data in the list change.
* exposes an unmodifiable `ObservableList<Event>` that can be 'observed' e.g. the UI can be bound to this list so that the UI automatically updates when the data in the list change.
* does not depend on any of the other three components.

>>>>>>> a7d52485

[[Design-Storage]]
=== Storage component

.Structure of the Storage Component
image::StorageClassDiagram.png[]

*API* : link:{repoURL}/src/main/java/seedu/moolah/storage/Storage.java[`Storage.java`]

The `Storage` component,

* can save `UserPref` objects in json format and read it back.
* can save the MooLah data in json format and read it back.

[[Design-Commons]]
=== Common classes

Classes used by multiple components are in the `seedu.moolah.commons` package.

== Implementation

This section describes some noteworthy details on how certain features are implemented.

// tag::undoredo[]
=== Undo/Redo feature
==== Implementation

The undo/redo functionality is facilitated by `ModelHistory` which is an instance-level member for models.
Internally, it stores model snapshots by using two stacks: `pastModels` and `futureModels`.
With the addition of model history, now `Model` also supports these operations:

* `Model#addToHistory()` -- Moves the history forward by saving the current model snapshot in its past history and clearing the future history.
* `Model#rollback()` -- Restores the state to the immediate previous model in the history.
* `Model#migrate()` -- Forwards the state to the immediate next model in the history.

`ModelHistory` only stores histories of models which were about to be (or are going to be) executed by model-changing commands.
As some of the commands available are intuitively not undoable (e.g. `help`), we make commands extend to either `UndoableCommand` or a non-undoable `Command` classes.
So, the `Model#addToHistory()` will only be called if the command to be executed is an instance of `UndoableCommand`.

Given below is an example usage scenario and how the undo/redo mechanism behaves at each step.

Step 1. The user launches the application for the first time. The current `ModelHistory` is now empty.

image::UndoRedoState0.png[]

Step 2. The user executes `add d/Chicken Rice p/2.50 ...` command to add an expense.
The `add` command, being an `UndoableCommand`, calls `Model#addToHistory()`, which saves the state of the model just before the command executes to `pastModels`, and `futureModels` is cleared.

image::UndoRedoState1.png[]

Step 3. The user executes `delete 1` to delete the first expense on the list. The `delete` command, also an `UndoableCommand`, calls `Model#addToHistory()`, inserting another entry to the `pastModels` and clearing `futureModels` again.

image::UndoRedoState2.png[]

[NOTE]
If a command fails its execution, it will not call `Model#addToHistory()`, so the model will not be saved into `ModelHistory`.

Step 4. The user now decides that deleting the expense was a mistake, and decides to undo that action by executing the `undo` command. The `undo` command will call `Model#rollbackModel()`, which will retrieve the immediate previous model in history, adding the current model to the future history of the retrieved model, and restores the model according to that state.

image::UndoRedoState3.png[]

[NOTE]
If `pastModels` is empty, then there are no previous models to roll back. The `undo` command uses `Model#canRollback()` to check if this is the case. If so, it will return an error to the user rather than attempting to perform the undo.

The following sequence diagram shows how the undo command works:

image::UndoSequenceDiagram.png[]

NOTE: The lifeline for `UndoCommand` should end at the destroy marker (X) but due to a limitation of PlantUML, the lifeline reaches the end of diagram.

Inversely, the `redo` command calls `Model#migrate()`, which retrieves the immediate next model in history, adds the current model to the past history of the retrieved model, and resets the model according to that snapshot.

[NOTE]
If `futureModels` is empty, then there are no snapshots to be redone. The `redo` command uses `Model#canMigrate()` to check if this is the case. If so, it will return an error to the user rather than attempting to perform the redo.

==== Design Considerations

===== Aspect: How undo & redo executes

* **Alternative 1 (current choice):** Saves the entire model.
** Pros: Easier to implement.
** Cons: May have performance issues in terms of memory usage.
* **Alternative 2:** Individual commands have their own counter-command that can negate the effects.
** Pros: Quite intuitive (e.g. for `add`, just do `delete` to counter it).
** Cons: We must ensure that the implementation of each individual command are correct.

We choose Alternative 1 as this approach will be less likely to cause problems specific to restoring the state to the way it was before the execution of a command,
as some commands will create a problem specific on their own which might not be supported by the proposed counter-command.
As an example, to undo `delete 3`, we must re-add that expense to that specific position, which at the moment is not supported
by the `add` command.

// end::undoredo[]


// tag::budget[]
=== Budgeting Feature
The budgeting feature allows users to: (i) *add, delete and modify* budgets; (ii) monitor spending by the budget's
*progress bar* and *pop up notifications*; (iii) easily *modify or remove expenses* from the budget; (iv) *switch
period* to view past expenses; and (v) *switch the primary budget* to flexibly track expenses under different budgets.

==== Basics

Budgets form a *partition* of all expenses. That is, an `Expense` must belong to one and only one `Budget`,
and all expenses from all `Budget` must add up to the total number in the general expense list.
Each `Expense` keeps track of its own `Budget` through the `budgetName` attribute -- this is possible because
`UniqueBudgetList` disallows duplicate budget names. On the other hand, each `Budget` keeps track of a list of `Expense`
added to this budget, as shown in the figure below.

image::ExpenseAndBudgetRelationshipClassDiagram.png[width=33%]

//As shown in the figure below, each `Budget` has 5 attributes:
//
//. *description* (Description) : budget name;
//. *amount* (Price) : budget limit;
//. *window* (BudgetWindow) : the current budgeting period (see <<BudgetWindow and SwitchPeriodCommand>>)
//. *expenses* (ObservableList<Expense>) : the list of all expenses under this budget
//. *isPrimary* (boolean) : a flag indicating whether this budget is currently primary budget
//(see <<Primary Budget and SwitchBudgetCommand>>)
//
//image::BudgetClassDiagram.png[width=60%]

==== Add, Edit, Delete, Clear Budgets
There are five commands related to the addition, modification and removal of budgets, namely:
`AddBudgetCommand`, `EditBudgeCommand`, `DeleteBudgetByIndexCommand`, `DeleteBudgetByNameCommand`,
and `ClearBudgetsCommand`. +

Here is the class diagram of `AddBudgetCommand`:

image::AddBudgetCommandClassDiagram.png[width=60%]

As shown in the figure above, `AddBudgetCommand` has 2 methods:
(i) `validate(model)`, which checks whether the command is legal (i.e. will not result in duplicate budgets being added
 to MooLah), and throws `CommandException` to notify user of the illegal input if any;
(ii) `execute(model)`, which runs this command in model and successfully adds a new budget.

The following sequence diagram shows how the `add budget` operation works:

image::AddBudgetSequenceDiagram.png[]

NOTE: The lifeline for `AddBudgetCommandParser` and `AddBudgetCommand` should end at the destroy marker (X) but due to
a limitation of PlantUML, the lifeline reaches the end of diagram.

As shown in the figure above, when user inputs "addbudget ...", `LogicManager` executes the `String`, and `MooLahParser`
creates the corresponding `CommandParser` which parses the input into an `AddBudgetCommand`. `AddBudgetCommand` then
validates itself by checking if there is an identical `Budget` already existing in `MooLah`. If no duplicate budgets are
found, it executes the command, adding the new `Budget` to `MooLah`. After that, `AddBudgetCommand` creates a `CommandResult`
and passes it back to `LogicManager`. `LogicManager` then saves the updated `MooLah` as Json file, and returns the
`CommandResult` to GUI to be displayed to user.

The implementation of other commands follows a similar flow as `AddBudgetCommand`, differing only in the parameters and corresponding
methods in ModelManager. A noteworthy implementation in `EditBudgetCommand` is that it has a inner class `EditBudgetDescriptor`
to record the updated attributes of the budget, which is then used in the method `EditBudgetCommand#createEditedBudget(Budget, EditBudgetDescriptor)`
to create an edited `Budget`, maintaining non-updated attributes the same as the original `Budget`.

When a `Budget` is edited, the original budget's expenses will be transferred to the updated budget through
`Budget#transferExpensesTo(Budget other)`. The transfer process does two things: (i) set the expenses's `budgetName`
to the new budget's name; (ii) add the expenses to the new budget's expense list. Similarly, when a `Budget` is deleted,
all its expenses will be transferred to `Default Budget` through the same method.

==== Primary Budget and SwitchBudgetCommand
At any time, there is one, and only one, *primary budget* in MooLah. All expenses added will go to this primary budget.
If the user wants to track expenses under a different budget, he switches to the target budget first, before adding the expense.
A newly created budget is automatically set to primary.
MooLah creates a `Default Budget` upon first launching. If no budget is created by the user, expenses will be tracked
under this `Default Budget`, which has a huge budget limit (`10^21`) and budgeting period (`100 years`).

The `SwitchBudgetCommand` takes in a budget name and switches primary budget to that budget.
Given below is an example usage scenario of SwitchBudgetCommand: +

*Step 1.* The user launches MooLah for the first time. The default budget will be created and set as the primary budget.

image::PrimaryBudget1.png[width=40%]

*Step 2.* The user adds an expense "bubble tea". Since the default budget is the primary one, this expense will go
under default budget.

image::PrimaryBudget2.png[width=40%]

*Step 3.* The user creates a budget "School". Since "School" is newly added, it will be set as the primary budget.

image::PrimaryBudget3.png[width=40%]

*Step 4.* The user adds an expense "chicken rice". Since "School" is the primary budget, this expense will go
under "School".

image::PrimaryBudget4.png[width=40%]

*Step 5.* The user now wants to add another expense "movie", but does not want it tracked under "School". As such, the
user executes `switchbudget d/default budget`. The default budget is now the primary budget.

image::PrimaryBudget5.png[width=40%]

*Step 6.* The user adds the expense "movie", which is tracked under the current primary budget - default budget.

image::PrimaryBudget6.png[width=40%]

==== BudgetWindow and SwitchPeriodCommand

A budget is like a *sliding window* that moves along the time axis. The window has a fixed size determined by
`BudgetPeriod`, an enum class with five values: `DAY`, `WEEK`, `MONTH`, `YEAR`, `INFINITY` (for Default Budget).
Only expenses within the *current window* are shown in the app. Every time the budget refreshes, the window "slides"
to the next period, starting with an empty screen that gradually gets populated with newly added expenses over time.
This is achieved through the `BudgetWindow` class.

Here is the class diagram of `BudgetWindow`:

image::BudgetWindowClassDiagram.png[width=33%]

As shown in the figure above, `BudgetWindow` has 3 attributes: start date, end date, and period. The start and end
dates are modifiable, but the period is fixed. This corresponds to the above-mentioned "sliding window" concept.

A budget keeps a list of all expenses ever been tracked by this budget, including historical ones. Additionally,
it has a method `Budget#getCurrentPeriodExpenses()` that filters from this list expenses within the current
budgeting period, which in turn get to be shown on MooLah's GUI.

When users want to view expenses in a past period, they can do so by executing `SwitchPeriodCommand`. This command
takes in a `Timestamp` and switches the budget window to a period anchored by that `Timestamp`. This is achieved by
`BudgetWindow#normalize(Timestamp anchor)` method.

Given below is an example usage scenario of `SwitchPeriodCommand`: +

*Step 1.* The user has a monthly budget "school" that recurs on the 5th of each month. Suppose the current date is
`10 Nov`. As a result, the current budgeting period will be `5 Nov - 4 Dec`.

*Step 2.* The user wants to view expenses in September. As such, the user executes `switchperiod t/20-09`
(`20-09` is interchangeable with any other dates within `5 Sep - 4 Oct`). This command calls
`BudgetWindow#normalize(Timestamp anchor)`, which shifts the window's start and end dates to `5 Sep` and `4 Oct` respectively,
while maintaining the fixed period -- `MONTH`. As a result, the user sees expenses tracked under the budget during `5 Sep - 4 Oct`.

The `BudgetWindow#normalize(Timestamp anchor)` method is also called upon adding a new `Budget` to MooLah. No matter how
far the start date inputted by the user is from now, it will be normalized to the current period, such that expenses added
subsequently will correctly be reflected in the budget panel.

Each budget, once added, will recur infinitely. This is achieved by `Budget#refresh()`, along the `Timekeeper` class.
Every 10 seconds, `Timekeeper` checks if it is a new day, and call `Budget#refresh()` if necessary. Subsequently,
`BudgetWindow#normalize(Timestamp anchor)` is called; the anchor passed in is current time. As a result, the `Budget` is
successfully normalized to the current period.

//==== Add, Edit, Delete Expense from a Budget
//Addition of expenses are executed through AddExpenseCommand. Since it does not take in any INDEX parameters,
//the execution can be done irrespective of the currently shown list, and the change will always be correctly reflected
//in the budget panel.
//The case is different for editing and deleting expenses, which takes in an INDEX dependent on the currently shown list.
//As such, editing from the general expense list is different from editing from a budget's expense list. This is why two
//separate commands, EditExpenseFromBudgetCommand and DeleteExpenseFromBudgetCommand, are implemented, apart from
//EditExpenseCommand and DeleteExpenseCommand which work on the general expense list.
//
//EditExpenseFromBudgetCommand and DeleteExpenseFromBudgetCommand obtain their target expense (to be edited/deleted)
//through `model.getPrimaryBudget().getCurrentPeriodExpenses()` in the two commands' validate() and execute() method.
//This makes sure the INDEX is based on the primary budget's currently shown expense list, which includes all expenses
//within the current budgeting period.

//==== List budgets
//ListBudgetsCommand shows a list of all budgets stored in MooLah. The command returns a CommandResult with view
//request to "BudgetListPanel.PANEL_NAME". Subsequently, MainWindow#changePanel(PanelName) will switch the currently
//shown panel to BudgetListPanel.
//ListBudgetsCommand has the same effect as "view budget list".

==== UI Component of Budget
There are three classes related to the UI display of budgets:
(i) `BudgetCard`, which shows the budget name, period, and progress bar -- GUI representation of a `Budget`
(ii) `BudgetListPanel`, which displays a list of `BudgetCard` -- called through `ListBudgetsCommand` or `view budget list`
(iii) `BudgetPanel`, which displays a `BudgetCard` at the top, and a list of current period expenses below -- called through `view primary budget`

The progress bar in `BudgetCard` shows the proportion used against the budget limit. This is calculated by
`Budget#calculateProportionUsed()`, which divides the *sum of all current period expenses* against the *budget limit*,
returning a `Percentage` that wraps the result (rounded to the nearest integer).

Besides, the budget also gives popup notification when proportion used reaches *50%*, *90%*, and *100%*. These 3 status
correspond to `Budget#isHalf()`, `Budget#isNear()` and `Budget#isExceeded()`. Before each command in MooLah is executed, the
initial values of these 3 booleans are recorded by `LogicManager#recordInitialPrimaryBudgetStatus()`, which returns a
boolean array of size 3. At the end of each command, the final values of these 3 booleans are recorded again by
`LogicManager#recordFinalPrimaryBudgetStatus()`. The two arrays are then passed into `MainWindow#showWarningIfAny()`
for a comparision, and if any values have changed, `MainWindow#showPopupMessage()` will show the corresponding pop up
notification to remind the user of the budget progress.
//diagram
//image::PercentageClassDiagram.png[]

==== Storage of Budgets
Budget objects are stored in Json format, through the `JsonAdaptedBudget` class. The Json file has the same properties
as the budget, except: (i) it flattens the `BudgetWindow` field into start date, end date and period, for clearer display;
(ii) it stores a list of `UniqueIdentifier` to expenses, instead of a list of `JsonAdaptedExpense`.

The following activity diagram summarizes what happens to budgets when the app launches and when a new expense is added:

image::BudgetActivityDiagram.png[width=55%]

==== Integration with Undo-Redo
Budgeting-related commands integrate well with Undo-Redo feature, by extending `UndoableCommand`. Undoable commands are
those modifying data in MooLah, for example, `AddBudgetCommand` and `EditBudgetCommand`. On the other hand, commands that
only result in GUI changes, such as `ListBudgetsCommand`, is not undoable.

A difficulty here is to make every "undo" immediately reflected on GUI. Since undo rollback on models, this dictates that
every change must result in a new budget object being created and replacing the old one. Otherwise, even though the
change is reflected backend, it will not show in frontend because the Budgets in two models are still referring to
the same object. This task is handled by `Budget#deepCopy()`, which is widely called from `UniqueBudgetList`, in every method
that modifies the existing budgets.

==== Design Considerations

===== Aspect: Since `Budget` already keeps a list of `Expense`, should `Expense` have a `Budget` field?

* **Alternative 1:** `Expense` has a `Budget` field
** Pros: Easier to manage expenses.
** Cons: Causes cyclical dependency, and reduces testability. Also, this will cause infinite loop when creating
`JsonAdaptedExpense` and `JsonAdaptedBudget`.

* **Alternative 2:** `Expense` does not have any reference to `Budget`
** Pros: Less coupling.
** Cons: When reconstructing MooLah from Json file, system does not know which budget to add the past expenses to.

* **Solution (Current implementation):**
Each `Expense` keeps a `budgetName` field which indicates the name of the `Budget` it is tracked under. Since `UniqueBudgetList`
disallows duplicate budget names, a name is sufficient to identify a `Budget`. Besides, since `budgetName` is of
`Description` type instead of `Budget` type, it is easy to convert to `String`, and resolves the problem of infinite loop
when creating Json files. Also, the resulting `JsonAdaptedExpense` file will not be too long, since the `budgetName` property
stores only the budget name instead of the full `Budget` object.

===== Aspect: Can one `Expense` be tracked under multiple `Budget`? Or under no `Budget` at all?

* **Alternative 1:** Every `Expense` must be tracked under one, and only one `Budget`.
** Pros: Budgets would be a partition of all expenses, which makes generating statistics (pie charts, etc.) easier.
** Cons: Reduces flexibility in tracking expenses - users would not be able to track expenses that fall under multiple
budgets.

* **Alternative 2:** Allow `Expense` with multiple `Budget`, or without any `Budget`.
** Pros: Users would enjoy more flexible budgeting experience.
** Cons: This might result in duplicate calculation of expenses and difficulty in generating pie charts, as statistics
revolves around budgets.

* **Solution (Current implementation):**
Adopt Alternative 1. Every Expense must be tracked under one and only one budget. If the expense is added before
adding any budgets, a default budget with a huge limit and infinite period is created for tracking all expenses without
a proper user-defined budget. This ensures that the main screen has a budget and shows a budget status bar at all times.
Besides, it leads to neater statistics.

===== Aspect: How should JsonAdaptedBudget keep track of the budget's expenses?

* **Alternative 1:** JsonAdaptedBudget stores a list of JsonAdaptedExpenses
** Pros: More intuitive, improving readability of json file. Also eases reconstruction of MooLah from storage file,
since JsonAdaptedExpenses can be easily converted to model type Expenses.
** Cons: Json file is subject to user modification. If expenses are modified such that those in general expense list
differ from their counterparts in budget's expense list, this will cause data inconsistency and introduce bugs into
MooLah.

* **Alternative 2:** JsonAdaptedBudget stores a list of UniqueIdentifiers
** Pros: Guards against accidental user modification of json file.
** Cons: More hassle when reconstructing MooLah from storage, since the JsonAdaptedBudget#toModelType() will need to
refer to MooLah's expense list, identify those expenses by their UniqueIdentifiers, and add them to the budget.

* **Solution (Current implementation):**
Adopt Alternative 2. Since every expense has a unique identifier, a list of UniqueIdentifiers, supplemented with a list
of MooLah's general expenses, is sufficient to correctly reconstruct those expenses tracked under this budget. The
benefit of protecting MooLah from external json modification outweighs the extra hassle in reconstructing MooLah from
storage.

// end::budget[]

// tag::events[]

=== Events feature
==== Implementation

The Events feature allows users to add events that are supposed to occur on a future date. On launch, MooLah will
remind users of upcoming events. MooLah will also notify the user about any events that are supposed to have
transpired, and allow them to automatically add these events as expenses.

The Events feature supports the `add`, `delete` and `events` command words.

Events are added the same way expenses are added on the command line. When the user inputs an add command,
MooLah determines whether an event or an expense should be added based on the date the user inputted in his command.
This is illustrated below:

image::AddExpenseOrEventActivityDiagram.png[]

The following sequence diagram shows how MooLah handles transpired events on launch:

image::TranspiredEventsSequenceDiagram.png[]

1. When MooLah launches, the `start` method of `UiManager` is called. `UiManager` then calls the `handleTranspiredEvents`
of `MainWindow`, which fetches all transpired events and notifies the user about them. It does so by first obtaining the
transpired events from the `Timekeeper` class by calling a series of getter methods.

2. Once the transpired events have been obtained, for each transpired event, a new `TranspiredEventWindow` will be
constructed. The transpired event will then be passed via `show`, a method of the newly constructed `TranspiredEventWindow`.
`show` will create a popup window that details the transpired event, and asks the user whether it should be added as an
expense. This popup window will have a 'Yes' and 'No' button.

3. If the user presses the 'Yes' button, the original command that the user inputted to add this particular event is fetched
and passed to the `execute` method of `LogicManager`, which executes command line inputs. Since the timestamp within this
original command now denotes a past or present date, an expense will be added.

4. If the user presses the 'No' button, the expense is not added.

5. After pressing either button, the popup window closes.

NOTE: As of Week 10, adding expenses to the same budget the event was added to is still a work in progress.

==== Design Considerations

===== Aspect: What command words should the Events feature use?

* ** Alternative 1:** `addevent`, `deleteevent`, etc.
** Pros: Makes it clear to the user that events are separate from expenses
** Cons: Somewhat clunky and redundant, especially since expenses and events share the same fields

* ** Alternative 2:** `add`, `delete`, etc. (i.e. same command words as adding expenses)
** Pros: More streamlined, makes use of the fact that expenses and events share the same fields
** Cons: The distinction between events and expenses is more blurry to the user

* **Solution (Current Implementation): **
Adopt Alternative 2. Since an event is ultimately an optional future expense that triggers on its
due date, it is significantly more intuitive and natural to allow users to add events the same way they add expenses.
MooLah can then easily tell whether the user intends to add an expense or an event by looking at the timestamp
the user inputs in the command.


===== Future Implementation (Coming in v2.0)

Users can set their expenses to recur. Recurring expenses will generate events daily/weekly/monthly (based on
the user's decision) that can then be added as expenses when their due dates are reached.

// end::events[]

// tag::statsdg[]
=== Statistics Feature

The statistics feature allows users to have an alternative view for the entries in `MooLah`.
It is facilitated by the `Statistics` interface, which is part of the `model` package, and is implemented by 3 classes
`PieChartStatistics`, `TabularStatistics` and `TrendStatistics`. Each of the implementing classes will be invoked when
their respective parsers detect its corresponding command word, which is `statsbasic`, `statscompare` and `statstrend`.
The prefix configurations vary greatly between them as well as the visual representation they create.

Given below is a class diagram to summarise the relationship between `Statistics` and its implementing classes.


image::StatisticsClassDiagram.png[]


The main entries that `Statistics` interacts with are `Expense` class and the `Budget` class. The entire statistics features only
supports the generating of statistics from only the current budget and responds to the different methods called by
the current `Budget` object. Every successful interaction will force a switch to the `Statistics Panel`, where each of
their different visual representations will be generated.

The following activity diagram summarizes how statistics are shown from a current budget after possible user inputs
to modify the attributes of the budget.


image::BasicStatisticsCommandActivityDiagram.png[]

In the following sections, the implementation details of one of the more complicated command words will be discussed,
as well as its design considerations.


==== `statsbasic`

===== Implementation

The purpose of the `statsbasic` command word is to request `MooLah` to visualise the total expenditure across
expenses of different categories as a percentage of the total expenditure of all expenses tracked under the budget
where the command is called. The visual representation used here will be a PieChart.

Given below is an example usage scenario and how the `statsbasic` command word is handled by `MooLah`.



Step 1. The user enters the command `statsbasic sd/01-10-2019 ed/01-11-2019` to visualise the total percentage of each category
as a percentage of total expenditure across all categories, in the primary budget.
The command is received by `MooLahParser`, which then creates a `StatsCommandParser` object,
to subsequently help to parse the input by the user.

Step 2. The newly created `StatsCommandParser` calls `parse("stats sd/01-10-2019 ed/01-11-2019")`,
which in turns calls `ArgumentTokenizer#tokenize("sd/01-10-2019 ed/01-11-2019", PREFIX_START_DATE, PREFIX_END_DATE)` to
split the arguments into its preamble(the start date and end date). This returns an `ArgumentMultimap` object, `argMultimap` containing the split input.


Step 3. The `StatsCommandParser` object creates a `StatsDescriptor` object `desc` to hold the start date and end date that was specified by the user.
Depending on the presence of start date and end date, `desc` will be filled in differently.

If the start date and end date is both specified by the user, the start date will be checked to be before the end date.
If the end date happens to be before the start date, a `ParseException` will be thrown

Step 4. The filled `desc` will be returned to the `LogicManager` where a new `StatsCommand` command, `statsCommand` will be created with `desc`

Figure 1. below illustrates the details from Steps 2 to 4.

image::BasicStatisticsParserToCommand.png[]

Figure 1. Reference Diagram for creating a `StatsCommand`


Step 4. The `LogicManager` calls `StatsCommand#run()`, where the `StatsCommand` will be validated before getting executed.

Step 5. During execution, `StatsCommand` calls `ModelManager#getPrimaryBudget()` to retrieve the primary budget to calculate statistics from.
After which, `StatsCommand` will call `createPieChartStatistics', which takes in `desc` and the primary budget.

Step 6. To construct the time interval required for statistics, information from `desc` is being processed.
If there are unspecified inputs inside `desc`, the time interval will be constructed with some information from the primary budget.

Step 7. The `PieChartStatistics` object will be created with the constructed interval as well as the expenses the primary budget tracks.
After which, `StatsCommand` will call `PieChartStatistics` implementation of `populateData()` to fill up its other fields

Step 8. `StatsCommand` calls `ModelManager#setStatistics(statistics)` which updates the `Statistics` attribute in `ModelManager`.

Step 9. A `CommandResult` is then created and returned to `LogicManager`, which will then force a switch
to the `Statistics Panel` where a Pie Chart will be generated.


Figure 2. below illustrates the details from Steps 6 to 9.

image::CreatePieChartReference.png[]

Figure 2. Reference Diagram for creating a `StatsCommand`


The following sequence diagram shows how the `statsbasic` operation works as a big picture:

image::BasicStatisticsCommandSequenceDiagram.png[]

Figure 3. Sequence Diagram for executing a `StatsCommand`



==== Design Considerations

When designing the interaction of the command word `statsbasic`, decisions have to be made on the most
suitable visual representation for `statsbasic` particular use case.

* ** Alternative 1:** Table view
** Pros: Sequential view, can capture number of entries
** Cons: May be a duplicate of the `ListExpense` command, just sorted via categories

* ** Alternative 2:** Pie chart
** Pros: Offers a visual view of size to represent the expenditure under each category
** Cons: Loses the elements of number of entries in each category

* **Solution (Current Implementation): **
Adopts Alternative 2. It is important that every aspect of the user experience gets covered, and what `MooLah` before the
inclusion of `Statistics` is the appreciation of percentage expenditure in each category of expenses. Expenses can already be
observed in its chronological order using `ListExpense` while individual view of expenses under a category can be accessed
using `FindExpense`. Offering a visual view on expenditure under each category complements with the existing implementation
of sequential view in the primary budget.

NOTE: Once again, this question will be better addressed holistically once all 3 features has been rolled out.

===== Future Implementation (Coming in v2.0)

For each of the command words, users will be given the option to choose a Visual Representation method they prefer
if the use case allows for it, instead of the default option we have prioritised.
Currently, statistics under `statsbasic` mode can only be displayed in a pie chart,
and users may have different preferences for formats. The current implementation for MooLah
is such that only expenses up to the current date will be included and any expenses after the current date
is considered an event, which is not tracked by statistics. The inclusion of events in statistics
can be a possible complementary feature to a prediction feature to pre-empt users about their incoming expenses.
Last of all, more modes can be added to all existing commands, such as comparing with periods across different budgets
other than being restricted within the same budget



// end::statsdg[]


// category::Alias[]
=== Alias feature
==== Implementation
The Alias feature allows users to assign inputs they may use very often to a shortcut, and execute the input by entering
the shortcut, (a.k.a ``Alias``), in place of the full or partial command.

image::AliasMappingsClassDiagram.png[AliasMappingsClassDiagram]

These user defined ``Alias``es are saved in an ``AliasMappings`` object within ``UserPref`` as seen in the above diagram.
Internally, the ``AliasMappings`` object stores an ``Alias`` in a Map<Strings, Alias> object. With the addition of `AliasMappings` object to ``UserPref``,
``UserPref`` supports these additional operations:

- ``UserPref#addUserAlias(Alias)`` -- Saves a specified `Alias` to the user preferences for future use.
- ``UserPref#hasAlias(String)`` -- Query if the there is an `Alias` with this name already defined.
- ``UserPref#getAlias(String)`` -- To get an `Alias` with this name if it exists.
- ``UserPref#aliasNameIsReservedCommandWord(Alias)`` -- To query if this `Alias` is uses a name which clashes with existing built-in
commands.
- ``UserPref#aliasCommandWordIsAlias(Alias)`` -- To query if this `Alias` `input` begins with another `Alias`, this is used
to validate that an `Alias` will not cause an infinite loop by chaining multiple aliases in a loop.
- ``UserPref#getAliasMappings()`` -- To access the ``Alias`` saved by the user.
- ``UserPref#setAliasMappings(AliasMappings mappings)`` -- To overwrite all the `Alias` saved by the user.


image::AliasCommandClassDiagram.png[]

In order for the user to save an ``Alias``, they first define it using the ``AliasCommand``. The ``AliasCommand`` command extends
`UndoableCommand` to allow users to undo defining an `Alias`. The following sequence diagram describe in more detail how an ``Alias``
is added.

image::HighLevelAddAliasSequenceDiagram.png[]
[None]
. 1. The user enters a command with the following syntax `` alias a/ <name> i/ <input>``.
. 2. The `UI` passes this command string to the `LogicManager` which passes it onto the `MooLahParser`.
. 3. The parser extracts the argument string and passes it to an ``AliasCommandParser``.

image::ParseAliasCommandSequenceDiagram.png[]
[None]
. 4. The ``AliasCommandParser`` uses the ``ArgumentTokenizer`` to tokenize the argument string and extract the
``alias name`` and ``input`` fields into an ``ArgumentMultimap``.
. 5. The arguments are obtained and to create a new `Alias` using the the `Alias` parser in `ParserUtil`.
. 6. An `AliasCommand` is created containing this new `Alias` to add to the `UserPref`.
. 7. This is passed back to the `LogicManager` to call `AliasCommand#run()`.

image::verifyAlias.png[]
[None]
. 8. The `AliasCommand` is validated using `AliasCommand#validate()`. The `Alias` is checked to ensure it does not
[None]
    ** a. Have a clashing name used by an existing `Command` as a CommandWord.
    ** b. Have an input beginning with a supported `Alias`.
. If is not valid, handled exception is thrown.

image::addAlias.png[]
[None]
. 9. If it was validated that the `Alias` can be added.
. 10. The `Alias` is then added to the `AliasMappings` object within `UserPref`.
. 11. The `Alias` is now usable  by the user.


When a user enters an ``input`` to be executed, the ``MooLahParser`` will first try to parse first token in
the ``input`` as a ``CommandWord``, failing which, it will try to parse it as an ``Alias``. If it successfully does so,
it replaces the first token in the original command string with the ``input`` stored in the ``Alias``.
Finally, the ``MooLahParser`` re-parses the modified ``input``.

==== Design Considerations

===== Aspect: Why can an `Alias` only be used at the beginning of an input versus anywhere within an input.
* ** Alternative 1(Chosen):** Beginning only
** Pros: Easier to determine which word is the shortcut.
** Pros: Easier to detect recursion due to alias chaining.
** Cons: Less flexible in term how the shortcut can be used i.e. it can only replace or prefix an input.

* ** Alternative 2:** Anywhere in input
** Pros: A wider variety of shortcuts can be defined by the user +
e.g. `add deckChicken 2.50`, where `deckChicken` maps to `d/ chicken rice c/ food p/`.
** Cons: Harder to detect recursion due to alias chaining.
** Cons: Parsing becomes more complicated and alias words become unusable in other contexts.
e.g. defining an `Alias` mapping `bus` to `sbs bus` prevents an input such as `smrt bus` from being parsed properly
as it would be replaced with `smrt sbs bus` by the parser.

* **Solution (Current Implementation): **
The biggest factor in choosing `Alternative 1` is to make it easier to prevent possible recusion due to alias chaining,
which would potentially be a fatal bug in the application.
Additionally, while it may be possible to determine which one the user means judging by the context in which it was used.
However, that is far out of the scope of the module and would require much more processing of user input.

Another alternative would have been to have an alias name follow the following convention `'aliasName'` (i.e. some character before and after)
clear what is an `Alias` within an input.

===== Future Implementation (Coming in v2.0)
The purpose behind this feature was to make CLI input less troublesome, so users do not need to type in the full input string
to carry out commands they may use frequently. In v2.0 we want to look into using data analysis track users' input habits in
order to make suggestions on possible shortcuts or Aliases they may find convenient to have.

===== Aspect: Data structure to store Aliases.

* ** Alternative 1:** List
** Pros: Less space needed to store same amount of data
** Cons: Takes time to loop through the list to get the right output.

* ** Alternative 2(Chosen):** Map
** Pros: Simple to access
** Cons: More space needed.

* **Solution (Current Implementation): **
As the user can define multiple aliases, it was important for the internal structure of `AliasMappings`
to allow accessing the aliases by name.

If an ArrayList was used, the numbering each alias would change if new ones were added and old one removed or replaced.
Map was used to prevent this problem as the name is used as the index. This avoids the need to loop through
all the 'Alias' defined.

It also makes it easier to prevent sharing of alias names between aliases and a Map's key
set cannot contain duplicates, and makes it easier to handle overwriting of existing aliases with same name.


// end::Alias[]


// category::SyntaxAutofill[]
=== Syntax Highlighting and Autofill feature
==== Implementation
The Autofill feature was implemented to make it less important for users to remember the appropriate syntax for each command which
can be a common issue in CLI based applications. This feature utilises regular expressions and JavaFX's TextFormatter to extend the
functionality of the existing TextField used in the original AB3 application.

The Autofill feature also inserts `placeholders` into the text area to make it clearer which arguments each prefix delimit in the input.
e.g. `add d/ <description> p/ <price> c/ <category>`. These `placeholder` are removed when the user types over them and
are filtered from the input and not parsed by the `Parser` if the user forgets to type over them. The following diagram briefly describe
the logic used to insert auto fill a command's syntax.

::image:AutoFillActivityDiagram.png[]

The Syntax highlighting feature was implemented to make it easier to differentiate the different arguments after typing
as well as to implement some basic realtime input validation. This feature utilises RichTextFX's StyleClassTextArea to
apply different styles to different regions of the text, and regular expressions to determine which to highlight.

::image:SyntaxHighlightingActivityDiagram.png[]

Because RichTextFX's TextAreas do not support JavaFX's TextFormatter, the `SyntaxHighlightingTextArea` actually has two different
TextAreas. One as the visible TestArea (RichTextFX) and one as the functional one (JavaFX).

::image:SyntaxHighlightingTextAreaClassDiagram.png[]

The two TextArea are layered on top of each other. The invisible functional TextArea overlays the visible one, and mirrors the TextProperty of the
visible one mirrors the functional TextArea. The KeyEvents which occur in the functional text area are also mirrored by the visible text area.

==== Design Considerations
===== Aspect: Which configuration of Input fields to use? - RichTextFX TextArea alone, JavaFX alone, both together?
* ** Alternative 1:**  JavaFX alone (JavaFX `TextField`) and manually place coloured elements to handle highlighting.
** Pros: Already supports single line input.
** Pros: Easy to implement autofill.
** Cons: Does not inherently support styling of text with multiple styles.
** Cons: Manually inserting worked, but not all the time.

* ** Alternative 2:** `RichTextFX StyleClassTextArea` and ``Listener``s to handle formatting of text.
** Pros: Supports styling of text.
** Cons: Needs have certain `Events` blocked and functionality removed in order to act as a single line input field. e.g.
preventing users from pasting text with newlines and the enter key event from making a new line.
** Cons: Does not support javafx `TextFormatter`, intermediate results (unwanted text) can possibly be evaluated.

* ** Alternative 3(Chosen):** Both
** Pros: Utilise best of both worlds, with `TextFormatter` and `RichTextFX StyleClassTextArea`
** Cons: Need to properly align the two text areas so visible text and caret position is accurate.
** Cons: Needs have certain `Events` blocked and functionality removed in order to act as a single line input field. e.g.
preventing users from pasting text with newlines and the enter key event from making a new line.

* **Solution (Current Implementation): **
With alternative 1, using a `TextFlow` was a problem when the text needed to remain in
a single line. Manually layering coloured elements over the text was also an issue as the the position and size of elements
eeded to be recalculated every time the text change, the UI moved, or was resized.

While it was possible to use RichTextFX text areas alone, the text that the user inputs before it is formatted
still enters the text area. Which interferes with realtime parsing as the text is not properly sanitized, which was
why the uses `TextFormatter` was necessary.

This meant only alternative 3 was viable, but because of layer of the two text areas, the events causing a change in text
or what text was visible needed to be properly mirrored from the invisible to the visible text area. As a result, certain behaviours
supported by a normal textfield needed to be blocked to ensure proper alignment e.g. copy and paste.

At the moment, mass deletion and selection of text (e.g. Ctrl/Cmd+A > Backspace) has been prevented in order to properly align the
two textarea.

===== Future Implementation (Coming in v2.0)
MooLah v2.0 should support better real time parsing of input and support validation of input without requiring the user
to enter the command as well as a more functional input field.


// end::SyntaxAutofill[]


// category::dataencryption[]
=== [Proposed] Data Encryption

_{Explain here how the data encryption feature will be implemented}_

// end::dataencryption[]

=== Logging

We are using `java.util.logging` package for logging. The `LogsCenter` class is used to manage the logging levels and logging destinations.

* The logging level can be controlled using the `logLevel` setting in the configuration file (See <<Implementation-Configuration>>)
* The `Logger` for a class can be obtained using `LogsCenter.getLogger(Class)` which will log messages according to the specified logging level
* Currently log messages are output through: `Console` and to a `.log` file.

*Logging Levels*

* `SEVERE` : Critical problem detected which may possibly cause the termination of the application
* `WARNING` : Can continue, but with caution
* `INFO` : Information showing the noteworthy actions by the App
* `FINE` : Details that is not usually noteworthy but may be useful in debugging e.g. print the actual list instead of just its size

[[Implementation-Configuration]]
=== Configuration

Certain properties of the application can be controlled (e.g user prefs file location, logging level) through the configuration file (default: `config.json`).

== Documentation
This section contains information on how to edit, publish, convert documentation, as well as relevant tools and settings.

Refer to the guide <<Documentation#, here>>.

== Testing
This section contains information on running tests and troubleshooting.

Refer to the guide <<Testing#, here>>.

== Dev Ops

This section contains information on project workflow and useful automation tools.

Refer to the guide <<DevOps#, here>>.

[appendix]
== Product Scope

*Target user profile*:

* has a need to track a significant number of expenses
* lives on a monthly allowance
* wants to save money
* has difficulty remembering important dates, such as friends' birthdays or anniversaries
* prefer desktop apps over other types
* can type fast
* prefers typing over mouse input
* is reasonably comfortable using CLI apps

*Value proposition*:

* manage expenses faster than a typical mouse/GUI driven app
* optimized for students in National University of Singapore
* make prediction for future spending based on extrapolation from past statistics and upcoming important dates (Coming in v2.0)
* customizable categories, budgets and aliases
* flexible forms of viewing a summary of expenses
* give input suggestions while typing
* more convenient time format

[appendix]
== User Stories

Priorities: High (must have) - `* * \*`, Medium (nice to have) - `* \*`, Low (unlikely to have) - `*`

[width="59%",cols="22%,<23%,<25%,<30%",options="header",]
|=======================================================================
|Priority |As a ... |I want to ... |So that I can...
|`* * *` |full-time university student without any stable income |record my expenses |track my spending and practice financial management skills

|`* * *` |non-money minded person |view a list of all my previous expenses |be better at tracking my expenses

|`* * *` |user |categorize my expenses by types (e.g. Transport, Food, etc.) |differentiate expenses easily

|`* * *` |YEP (Youth Expedition Project) organizer who is in charge of logistics for my overseas project |delete a previous expense |I do not keep track of expenses that have been reimbursed by Youth Corps Singapore

|`* * *` |non-money minded person |save the expenses data locally |still keep track of my expenses even after closing the App

|`* * *` |foodie who frequently goes out with friends and pays for grab/restaurant bills |quickly find a particular entry by typing a keyword |refer to a previous expense and know how much money my friend needs to pay me back

|`* *` |someone who is not good at managing my money |view budget breaking expenses |quickly know which expenses make up a big part of my budget

|`* *` |forgetful person |get notified of upcoming birthdays/anniversaries |budget for these special dates

|`* *` |lazy person |specify tax rate and let the app calculates the total price for me when entering expense |I can know the after-tax price when ordering in restaurants

|`* *` |money-minded user |extrapolate from daily/weekly expenses to monthly expenses |have a rough gauge on future spending and plan budgets accordingly

|`* *` |user |manually input my expenses in an external file and import these expenses into the App |track previous expenses that occur before I start using the App

|`* *` |user |request for periodic statements |revise and reflect on my past expenses

|`* *` |busy person |add repeated expenses by selecting a previous expense and adding as a current expense |save time when using the App

|`* *` |financially dependent student |export my past expenses |my parents can see my spending

|`* *` |lazy user |let the App predict the tags for my expenses |use automated suggestions provided to me for better categorizaton

|`* *` |person working part time/TA-ing/etc |let the App add to my earnings automatically based on salary |track my income as well

|`* *` |foreign student on exchange in NUS |input my spending in SGD and have it automatically converted to my local currency |better track my spending in a currency I'm more comfortable with

|`* *` |visual person who easily gets confused by a large amount of text and prefers graphic illustrations |view my monthly expenses in pie charts |better understand the weightage of spending in different categories in a more direct and efficient manner

|`* *` |user |update details of a past expense |correct erroneous past expenses without having to delete it and add again

|`* *` |lazy user |schedule recurring expenses |avoid having to key in the same information all the time. (However, I want to be able to confirm details of the expense.)

|`* *` |busy person |let the App use the current time for an expense if I do not specify a time |avoid always having to manually key in a time for my expense

|`* *` |busy person |enter the time as yesterday, one hour ago, etc |save effort by using convenient and flexible time formats

|`* *` |non-money minded person |receive warnings when I’m close to or exceeding my budget |adjust my expenses to prevent overspending

|`* *` |careless person who is prone to typos |undo my previous command |I do not enter the wrong amount for my expenses

|`* *` |careless person who is prone to typos |redo my previous command |I do not delete expenses by accident

|`* *` |non-money minded person |set periodic budgets |discipline my spending

|`* *` |non-money minded person |set categorical budgets |exceptional expenses (e.g. healthcare or sponsored expenses) are not tracked under default budget to prevent confusion

|`* *` |non-money minded person |let the App suggest some budgeting tips for me |be better at tracking my expenses

|`*` |forgetful person |receive email reminders if I haven’t input my expenses for a few days |do not forget to track my expense

|`*` |someone who spends a lot of time in public spaces in school |easily hide my budgeting information on the application quickly |others could not see the details on my screen

|`*` |busy person |input my expenses by scanning a receipt |can save more time than manually typing in the expenses

|`*` |NUS student, and lazy person |add expense from school canteens by saying e.g. “deck steamed chicken rice” |don't need to enter the details and prices

|`*` |non-financially independent student |hide some details when exporting expenses |do not share exact details with my parents but instead include them as an anonymous expense

|`*` |non-money minded person |let the App help me make saving plans for future expenses |start saving early

|`*` |user |group certain expenses, e.g. group chicken rice and milo as lunch, but both remain separate entries as well |manage related expenses together

|`*` |advanced CLI user |add aliases to my common inputs |avoid typing the similar things every time

|`*` |user |let the App predict frequent similar expenses and prompt me to enter them |do not miss expenses while I'm not using the App

|`*` |busy student who may need to close the App to settle some other matters |let the App remember what I had typed into the command line last time I closed the App |resume when I reopen the app

|=======================================================================


[appendix]
== Use Cases

(For all use cases below, the *System* is `MooLah` and the *Actor* is the `user`, unless specified otherwise)

[discrete]
=== Use case: Add a budget and switch to it

*MSS*

1.  User requests to add a budget and specifies budget name, amount, period and start date
2.  MooLah shows success in creating new budget
3.  User requests to switch to this budget by specifying the budget name
4.  GUI switches to the budget and sets it as current primary budget for displaying and calculating expenses
+
Use case ends.

*Extensions*

* 1a. User misses any of the necessary parameters: budget name, amount, period or start date
+
[none]
** 1a1. MooLah shows an error message and reminds the user to complete the parameters.
+
** 1a2. User re-enters the command with new data.
+
** Steps 1a1-1a2 are repeated until the parameters entered are correct and complete.
+
Use case resumes at step 2.

* 3a. User forgets to input the name of the budget he wants to switch to.
+
[none]
** 3a1. MooLah shows an error message and requests for the budget name.
+
** 3a2. User re-enters the command, specifying the budget name.
+
Use case resumes at step 4.

* 3b. User enters a budget name that does not correspond to any of the currently existing budgets.
+
[none]
** 3b1. MooLah shows an error message and requests for a correct budget name that exists.
+
** 3b2. User re-enters the command with a new budget name.
+
** Steps 3b1-3b2 are repeated until the budget name entered is an existing one.
+
Use case resumes at step 4.


[discrete]
=== Use case: Show reminders
*MSS*

1.  User requests to see reminders.
2.  MooLah shows a list of reminders.
+
Use case ends.

*Extensions*

[none]
* 2a. There are no reminders.
+
Use case ends.


[discrete]
=== Use case: Add event

*MSS*

1.  User adds an event.
2.  MooLah tells the user that the event has been successfully added.
+
Use case ends.

*Extensions*

[none]
* 2a. The event is formatted incorrectly (e.g. the date is invalid).
+
[none]
** 2a1. MooLah shows an error message.
+
Use case ends.

* 3a. The same event has been previously stored.
+
[none]
** 3a1. MooLah shows an error message.
+
Use case ends.

[discrete]
=== Use case: Viewing Statistics summary

*MSS*

1. User requests to view statistics
2. MooLah prompts user for start date
3. User enters start date
4. MooLah prompts user for end date
5. User enters end date
6. MooLah displays the statistics requested
Use case ends


*Extensions*
[none]
* *a. MooLah detects incorrect date format
+
[none]
** *a1.MooLah throws Exception
+
Use case ends.



* 5a. The user enters a start date, but does not enter an end date
+
[none]
** 5a1. MooLah displays the statistics 1 month after start date
+
Use case ends.



* 5b. The user does not enter a start date, but enters an end date
+
[none]
** 5b1. MooLah displays the statistics 1 month before end date
+
Use case ends.



=== Use case: Viewing Statistics compare

*MSS*

1. User requests to view statistics
2. MooLah prompts user for date 1
3. User enters date 1
4. MooLah prompts user for date 2
5. User enters date 2
6. MooLah prompts user for period
7. User enters period
8. MooLah displays the statistics requested
Use case ends


*Extensions*
[none]
* *a. MooLah detects incorrect date format or missing parameters
+
[none]
** *a1.MooLah throws Exception
+
Use case ends


[discrete]
=== Use case: Adding an alias

*MSS*

1. User assigns an Alias name for some input.
2. MooLah confirms that the input is alias name is valid.
3. MooLah saves the alias to the user's preferences.
4. MooLah informs the user that the alias was successfully created.
+
Use case Ends.

*Extensions*
[none]
* 1a. Alias name is invalid.
[none]
** 1a1. MooLah informs the User that the alias name is invalid.
+
Use case Ends
* 2a. An Alias with the same name exists.
[None]
** 2a1. MooLah overwrites the existing Alias with the same name in the User's preferences.
+
Use case resumes from step 4.

[discrete]
=== Use case: Using an alias

*MSS*

1. User types alias into CLI.
2. User enters the command
3. MooLah attempts to execute the input mapped to the alias.
+
Use case ends.

*Extensions*
[none]
* 1a. Users enters additional details after alias name
[none]
** 1a1. User enters the command
** 1a2. MooLah attempts to execute the input mapped to the alias with the additional details appended.
+
Use case ends.

[discrete]
=== Use case: Spending beyond budget

*MSS*

1. User adds an expense to a budget.
2. MooLah displays the updated expense list.
3. MooLah finds that the total amount spent in the budget exceeds the allocated budget amount.
4. MooLah warns the User that they have overspent.
+
Use case ends


[appendix]
== Non Functional Requirements

.  Should work on any <<mainstream-os,mainstream OS>> as long as it has Java `11` or above installed.
.  Should be able to hold up to 1000 expenses without a noticeable sluggishness in performance for typical usage.
.  A user with above average typing speed for regular English text (i.e. not code, not system admin commands) should be able to accomplish most of the tasks faster using commands than using the mouse.
.  Should be at the least usable for a novice to command line interfaces.
.  The system should respond within two seconds after user types in a command.
.  Data entered must not be volatile (i.e. can only be changed at the user's command).
.  Past data must be saved permanently unless deleted at the user's command.
.  Should adhere to the project scope (e.g. Not required to have digital wallet support).
.  Should be able to work without internet connection.

[appendix]
== Glossary

[[mainstream-os]] Mainstream OS::
Windows, Linux, Unix, OS-X

[[alias]] Alias::
A user-defined keyword that represents a specific Expense, acting as a quality-of-life replacement for common Expenses.

[[CLI]] Command-Line Interface::
A means of interacting with a computer program where the user issues commands to the program in the form of successive lines of text.



[appendix]
== Product Survey

*Budgie*

Author: STUCK

Pros:

* Remembers and approximates frequently entered expenses
* Provides temporary budget accounts for special occasions (i.e. vacationing, sponsored events)
* Pleasing and easily navigable interface due to a relatively small number of features

Cons:

* Expenses are kept very simple: There is no way to enter the location of the expense or place a tag on it
* Does not link to any financial accounts or digital wallets

*Wally*

Author: Wally Global Inc.

Pros:

* Almost every foreign currency is supported, and can be converted to and from each other
* Each expense can be tagged with an accompanying photo (e.g. a receipt)
* Can set a password
* Can split group payments

Cons:

* Complex interface due to the large amount of features

*YNAB (You Need A Budget)*

Author: You Need A Budget LLC

Pros:

* Portions of a budget can be transferred to another easily in cases of underspending/overspending
* Innovative way of budgeting: every single dollar from your income must be assigned a 'job' (e.g. fun money, subscriptions)
* Can set budgeting goals

Cons:

* Can be rather stressful due to its obsession to categorise every single dollar you earned that month

[appendix]
== Instructions for Manual Testing

Given below are instructions to test the app manually.

[NOTE]
These instructions only provide a starting point for testers to work on; testers are expected to do more _exploratory_ testing.

=== Launch and Shutdown

. Initial launch

.. Download the jar file and copy into an empty folder
.. Double-click the jar file +
   Expected: Shows the GUI with a set of sample expenses. The window size may not be optimum.

. Saving window preferences

.. Resize the window to an optimum size. Move the window to a different location. Close the window.
.. Re-launch the app by double-clicking the jar file. +
   Expected: The most recent window size and location is retained.

=== Deleting an expense

Deleting an expense while all expenses are listed

.. Prerequisites: List all expenses using the `listexpense` command. Multiple expenses in the list.
.. Test case: `deleteexpense 1` +
   Expected: First expense is deleted from the list. Details of the deleted expense shown in the result display message.
.. Test case: `deleteexpense 0` +
   Expected: No expense is deleted. Error details shown in the result display message.
.. Other incorrect delete commands to try: `deleteexpense`, `deleteexpense x` (where x is larger than the list size) +
   Expected: Similar to previous.

=== Adding a budget

Adding a budget to MooLah

.. Prerequisites: None.
.. Test case: `addbudget d/school p/100 sd/01-10 pr/month` +
   Expected: A budget "school" is added to MooLah, and set as primary budget. The GUI is switched to the Budget Panel.
.. Test case: `addbudget d/school p/100` +
   Expected: No budget is added. Error details shown in the result display message.
.. Test case: `addbudget d/default budget` +
   Expected: No budget is added. Error details shown in the result display message.
.. Other incorrect addbudget commands to try: `addbudget`, `addbudget p/100`, `addbudget p/0`
   Expected: Similar to previous.

=== Editing a budget

<<<<<<< HEAD
Editing a budget in MooLah while all budgets are listed

.. Prerequisites: List all budgets using the `listbudget` command. Multiple budgets in the list.
.. Test case: `editbudget 2 d/abc` +
   Expected: Second budget's description is updated to "abc".
.. Test case: `editbudget 2 p/400` +
   Expected: Second budget's limit is updated to 400. Percentage in progress bar is updated accordingly.
.. Test case: `editbudget 1 d/abc` +
   Expected: No budget is edited. Error details shown in the result display message.
.. Other incorrect editbudget commands to try: `editbudget 2`, `editbudget x` (where x is larger than the list size) +
   Expected: Similar to previous.

=== Deleting a budget

. Deleting a budget by index while all budgets are listed

.. Prerequisites: List all budgets using the `listbudget` command. Multiple budgets in the list.
.. Test case: `deletebudget-id 2` +
   Expected: Second budget is deleted from the list. Details of the deleted budget shown in the result display message.
.. Test case: `deletebudget-id 1` +
   Expected: No budget is deleted. Error details shown in the result display message.
.. Other incorrect deletebudget-id commands to try: `deletebudget-id`, `deletebudget-id x` (where x is larger than the list size) +
   Expected: Similar to previous.

. Deleting a budget by name

.. Prerequisites: None.
.. Test case: `deletebudget d/school` (suppose budget "school" exists) +
   Expected: Budget "school" is deleted from MooLah. Details of the deleted budget shown in the result display message.
.. Test case: `deletebudget d/default budget` +
   Expected: No budget is deleted. Error details shown in the result display message.
.. Other incorrect deletebudget commands to try: `deletebudget`, `deletebudget d/x` (where x does not exist) +
   Expected: Similar to previous.

=== Switching the primary budget

Switching the primary budget to another budget

.. Prerequisites: None.
.. Test case: `switchbudget d/school` (suppose budget "school" exists and is not primary) +
   Expected: Budget "school" becomes the primary budget. GUI switches to primary budget panel.
.. Test case: `switchbudget d/holiday` (suppose budget "holiday" is already primary) +
   Expected: No action taken. Error details shown in the result display message.
.. Other incorrect switchbudget commands to try: `switchbudget`, `switchbudget d/x` (where x does not exist) +
   Expected: Similar to previous.

=== Switching budget period

Switching the budget period to view past expenses

.. Prerequisites: None.
.. Test case: `switchperiod t/01-09` +
   Expected: Period of primary budget is switched to the period containing 1 Sep.
.. Test case: `switchperiod t/now` +
   Expected: Period of primary budget is switched to the period containing the current date.
.. Test case: `switchperiod t/01-12` +
   Expected: No action taken. Error details shown in the result display message.
.. Other incorrect switchperiod commands to try: `switchperiod` +
   Expected: Similar to previous.

=== Listing all budgets

Listing all budgets in MooLah

.. Prerequisites: None.
.. Test case: `listbudget` +
   Expected: GUI switches to budget list panel to show a list of all budgets. The primary budget is marked with red border.
.. Test case: `listbudget d/abc` +
   Expected: No action taken. Error details shown in the result display message.

=== Clearing all budgets

Clearing all budgets in MooLah

.. Prerequisites: None.
.. Test case: `clearbudget` +
   Expected: GUI switches to the budget list panel. All budgets except default budget are deleted. Default budget is marked with red border.

=== Deleting an expense from budget panel

.. Prerequisites: Go to primary budget panel using the `view priamry budget` command. Multiple expenses in the list.
.. Test case: `deleteexpense-primary 1` +
   Expected: First expense is deleted from the list. Details of the deleted expense shown in the result display message.
.. Test case: `deleteexpense-primary 0` +
   Expected: No expense is deleted. Error details shown in the result display message.
.. Other incorrect deleteexpense-primary commands to try: `deleteexpense-primary`, `deleteexpense-primary x` (where x is larger than the list size) +
   Expected: Similar to previous.

=== Editing an expense from budget panel

.. Prerequisites: Go to primary budget panel using the `view priamry budget` command. Multiple expenses in the list.
.. Test case: `editexpense-primary 1 d/a` +
   Expected: First expense's description is updated to "a".
.. Test case: `editexpense-primary 1 p/5` +
   Expected: First expense's price is updated to 5. Percentage in progress bar is updated accordingly.
.. Test case: `editexpense-primary 1` +
   Expected: No expense is edited. Error details shown in the result display message.
.. Other incorrect editexpense-primary commands to try: `editexpense-primary`, `editexpense-priamry x d/a` (where x is larger than the list size) +
=======
=== Deleting a expense

. Deleting a expense while all expenses are listed

.. Prerequisites: List all expenses using the `listexpense` command. Multiple expenses in the list.
.. Test case: `deleteexpense 1` +
   Expected: First contact is deleted from the list. Details of the deleted contact shown in the status message. Timestamp in the status bar is updated.
.. Test case: `deleteexpense 0` +
   Expected: No expense is deleted. Error details shown in the status message. Status bar remains the same.
.. Other incorrect delete commands to try: `deleteexpense`, `deleteexpense x` (where x is larger than the list size) _{give more}_ +
>>>>>>> a7d52485
   Expected: Similar to previous.


=== Saving data

. Dealing with missing/corrupted data files

.. _{explain how to simulate a missing/corrupted file and the expected behavior}_

_{ more test cases ... }_<|MERGE_RESOLUTION|>--- conflicted
+++ resolved
@@ -194,11 +194,7 @@
 
 .  `Logic` uses the `MooLahParser` class to parse the user command.
 .  This results in a `Command` object which is executed by the `LogicManager`.
-<<<<<<< HEAD
 .  The command execution can affect the `Model` (e.g. adding an expense).
-=======
-.  The command execution can affect the `Model` (e.g. adding a expense).
->>>>>>> a7d52485
 .  The result of the command execution is encapsulated as a `CommandResult` object which is passed back to the `Ui`.
 .  In addition, the `CommandResult` object can also instruct the `Ui` to perform certain actions, such as displaying help to the user.
 
@@ -222,19 +218,9 @@
 * stores a `UserPref` object that represents the user's preferences.
 * stores the MooLah data.
 * exposes an unmodifiable `ObservableList<Expense>` that can be 'observed' e.g. the UI can be bound to this list so that the UI automatically updates when the data in the list change.
-<<<<<<< HEAD
-* does not depend on any of the other three components.
-
-[NOTE]
-As a more OOP model, we can store a `Tag` list in `MooLah`, which `Expense` can reference. This would allow `MooLah` to only require one `Tag` object per unique `Tag`, instead of each `Expense` needing their own `Tag` object. An example of how such a model may look like is given below. +
- +
-image:BetterModelClassDiagram.png[]
-=======
 * exposes an unmodifiable `ObservableList<Budget>` that can be 'observed' e.g. the UI can be bound to this list so that the UI automatically updates when the data in the list change.
 * exposes an unmodifiable `ObservableList<Event>` that can be 'observed' e.g. the UI can be bound to this list so that the UI automatically updates when the data in the list change.
 * does not depend on any of the other three components.
-
->>>>>>> a7d52485
 
 [[Design-Storage]]
 === Storage component
@@ -1486,7 +1472,6 @@
 
 === Editing a budget
 
-<<<<<<< HEAD
 Editing a budget in MooLah while all budgets are listed
 
 .. Prerequisites: List all budgets using the `listbudget` command. Multiple budgets in the list.
@@ -1585,18 +1570,6 @@
 .. Test case: `editexpense-primary 1` +
    Expected: No expense is edited. Error details shown in the result display message.
 .. Other incorrect editexpense-primary commands to try: `editexpense-primary`, `editexpense-priamry x d/a` (where x is larger than the list size) +
-=======
-=== Deleting a expense
-
-. Deleting a expense while all expenses are listed
-
-.. Prerequisites: List all expenses using the `listexpense` command. Multiple expenses in the list.
-.. Test case: `deleteexpense 1` +
-   Expected: First contact is deleted from the list. Details of the deleted contact shown in the status message. Timestamp in the status bar is updated.
-.. Test case: `deleteexpense 0` +
-   Expected: No expense is deleted. Error details shown in the status message. Status bar remains the same.
-.. Other incorrect delete commands to try: `deleteexpense`, `deleteexpense x` (where x is larger than the list size) _{give more}_ +
->>>>>>> a7d52485
    Expected: Similar to previous.
 
 
