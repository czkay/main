--- conflicted
+++ resolved
@@ -1573,7 +1573,6 @@
 .. Test case: `editexpense-primary 1` +
    Expected: No expense is edited. Error details shown in the result display message.
 .. Other incorrect editexpense-primary commands to try: `editexpense-primary`, `editexpense-priamry x d/a` (where x is larger than the list size) +
-<<<<<<< HEAD
    Expected: Similar to previous.
 
 === Testing events
@@ -1584,15 +1583,4 @@
 .. Edit the expense via the command `editevent <INDEX> t/ now`, where <INDEX> is the index of the event you want to test. +
    Expected: A success message will appear.
 .. Within 10 seconds, a popup will appear to prompt for the automatic addition of an expense corresponding to the event.
-Pressing 'Yes' will add the expense into whichever primary budget you were on when you added the event.
-
-=== Saving data
-
-. Dealing with missing/corrupted data files
-
-.. _{explain how to simulate a missing/corrupted file and the expected behavior}_
-
-_{ more test cases ... }_
-=======
-   Expected: Similar to previous.
->>>>>>> 8812b2f2
+Pressing 'Yes' will add the expense into whichever primary budget you were on when you added the event.