--- conflicted
+++ resolved
@@ -378,12 +378,7 @@
 ----
 Deletes the 2nd event in the list of events, shown by `listevents`.
 
-<<<<<<< HEAD
-==== (Coming in v2.0) Converting any currency to preferred currency : `convert`
-
 //tag::budget[]
-=======
->>>>>>> a35ffba3
 === Let's Do Budgeting
 
 Feel a need to cut your spending? Try the awesome budgeting feature!
