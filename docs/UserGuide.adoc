= MooLah - User Guide
:site-section: UserGuide
:toc:
:toc-title:
:toc-placement: preamble
:sectnums:
:imagesDir: images
:stylesDir: stylesheets
:xrefstyle: full
:experimental:
ifdef::env-github[]
:tip-caption: :bulb:
:note-caption: :information_source:
endif::[]
:repoURL: https://github.com/AY1920S1-CS2103T-T11-1/main

By: `Team SE-EDU`      Since: `Jun 2016`      Licence: `MIT`

== Introduction

MooLah is for those who *prefer to use a desktop app for tracking expenses*. More importantly, MooLah is *optimized for those who prefer to work with a Command Line Interface* (CLI) while still having the benefits of a Graphical User Interface (GUI). If you can type fast, MooLah can get your expense management tasks done faster than traditional GUI apps. Interested? Jump to the <<Quick Start>> to get started. Enjoy!

== Quick Start

.  Ensure you have Java `11` or above installed in your Computer.
<<<<<<< HEAD
.  Download the latest `MooLah.jar` link:{repoURL}/releases[here].
.  Copy the file to the folder you want to use as the home folder for your MooLah.
=======
.  Download the latest `moolah_v1.2.1.jar` link:{repoURL}/releases[here].
.  Copy the file to the folder you want to use as the home folder for `MooLah`.
>>>>>>> cb438721
.  Double-click the file to start the app. The GUI should appear in a few seconds.
+
image::Ui.png[width="790"]
+
.  Type the command in the command box and press kbd:[Enter] to execute it. +
e.g. typing *`help`* and pressing kbd:[Enter] will open the help window.
.  Some example commands you can try:

* *`list`* : lists all expenses
* **`add`**`d/Chicken Rice p/2.50 c/Food t/25-10` : adds an expense named `Chicken Rice` to the expense tracker.
* **`delete`**`3` : deletes the 3rd expense shown in the current list
* *`exit`* : exits the app

.  Refer to <<Features>> for details of each command.

[[Features]]
== Features

====
*Command Format*

* Words in UPPER_CASE are the parameters to be supplied by the user
  e.g. in `add p/PRICE`, `PRICE` is a parameter which can be used as `add p/2.50`
* Items in square brackets are optional
  e.g `d/DESCRIPTION p/PRICE c/CATEGORY [t/DATE] can be used as 'add d/Chicken Rice p/2.50 c/Food' or
'add d/Chicken Rice p/2.50 c/Food t/25-01'
* Parameters can be in any order e.g. `add p/PRICE d/DESCRIPTION`, `add d/DESCRIPTION p/PRICE` are both acceptable.
====

=== Viewing help : `help`

Format: `help`

=== Basic Expense/Event-Related Commands
==== Adding an expense/event: `add`

Add an expense/event to the expense tracker. If the timestamp denotes a future date, an event is added.
If not, an expense is added instead.

Upon launch, Moolah will remind the user of upcoming events (7 days or below), and also ask users whether they wish
to automatically add expenses corresponding to transpired events.

Format: `add d/DESCRIPTION p/PRICE c/CATEGORY [t/TIMESTAMP]`

[TIP]
* An expense must have exactly 1 category
* If a time is not specified, an expense will be added with its date being the current system date.

Examples:

* `add d/Brian birthday p/40 c/Gifts t/31-12`
* `add d/Buffet p/250 c/Food`

===== (Coming in v1.4)Using relative time/date input: `yesterday`

The user can specify an expense/event’s time using relative dates and times.

Example:
If the current date is 12 Sep 2013
Input: `add d/Chicken Rice p/2.50 t/Yesterday Noon`
Result: adds an expense of 2.50 at 11 Sep 2013, 12pm

==== Listing all expenses : `list`

Shows a list of all expenses in the expense tracker.
Format: `list`

==== (Coming in v1.4)Listing all events : `events`
Lists all events that you have inputted.

Format: `events`

Example:
```
events
```
Result:
```
You have these important dates coming up!
Brian’s birthday: 04/06/2020
Mum’s birthday: 06/06/2020
```

==== Updating an expense/event : `edit`

Edits an existing expense/event in the expense tracker.

Format: `edit INDEX [p/PRICE] [d/DESCRIPTION] [t/time] [c/CATEGORY]...`

Example:
`edit 2 p/3.50`
Updates the price of the 2nd expense in the current list to 3.50.


****
* Edits the expense/event at the specified `INDEX`. The index refers to the index number shown in the currently displayed list.
* The index must be a positive integer 1, 2, 3, ...
* At least one of the optional fields must be provided.
* Existing values will be updated to the input values.
* You can set the time of the expense to the system’s current time by typing `t/` without specifying a time.
****

==== Locating expenses/events by name: `find`

Finds expenses/events whose description contain any of the given keywords.

Format: `find KEYWORD [MORE_KEYWORDS]`

****
* The search is case insensitive. e.g `chicken` will match `Chicken`
* The order of the keywords does not matter. e.g. `Puff Curry` will match `Curry Puff`
* Only the description is searched.
* Only full words will be matched e.g. `chick` will not match `chicken`
* Expenses matching at least one keyword will be returned (i.e. OR search). e.g. an expense with description `Chicken rice`, and expense with description `Duck Rice` will both match `rice`
****

Examples:

* `find rice`
Returns `chicken rice` and `duck rice`
* `find chicken taxi schoolfee`
  Returns any expense having description containing `chicken`, `taxi`, or `schoolfee`

==== Deleting an expense/event : `delete`

Deletes the specified expense/event from the current list shown in the expense tracker.

Format: `delete INDEX`

****
* Deletes the expense/event at the specified INDEX.
* The index refers to the index number shown in the currently displayed list.
* The index *must be a positive integer* 1, 2, 3, ...
****

Examples:

```
list
delete 2
```
Deletes the 2nd expense in the list of expenses, shown by `list`.

```
events
delete 2
```
Deletes the 2nd event in the list of events, shown by `events`.

```
list
find chicken
delete 1
```
Deletes the 1st expense in the results of the `find` command.

==== Clearing all entries : `clear`

Clears all entries from the expense tracker.

Format: `clear`

==== Undo the previous command : `undo`

User can undo the previous command. Only commands that modify the data, e.g. `add` `edit` `delete` `clear`, can be undone.

Format: `undo`

Example:
```
delete 5
undo
```
Result:
Expense no. 5 will be undone, re-added to the data.

==== Redo the command that was undone : `redo`
User can redo the command they have undone.

Format: `redo`

Example:
```
delete 5
undo
redo
```
Result:
Expense no. 5 will now be deleted.

==== (Coming in v2.0) Converting any currency to preferred currency : `convert`

=== Budgeting-Related Commands
==== Creating new budgets : `budget`
Creates a new expense budget.

Format: `budget n/BUDGET_NAME a/BUDGET_AMOUNT t/BUDGET_PERIOD d/BUDGET_START_DATE [p/IS_PRIMARY]`

E.g.
`budget n/General expense a/100 t/1 month d/18-09-2019`
This will create a new budget “General expense” that is set to $100 per month, starting from 18th September 2019.

==== Switch current budget : `switchbudget`
Switches currently active budget to another.

Format: `switchbudget n/BUDGET_NAME`

E.g.
`switchbudget General Expense`

=== (Coming in v2.0)Prediction : `predict`
User can get a rough estimation of next month's total expense based on extrapolation from this month's expenditure. The prediction will take into account important dates that require extra spending in next month.

Format: `predict`

Result:
`We predict your next month's total expenditure to be ...`

=== Creating an alias for your favourite commands : `alias`
Assign a full paramaterized input to an alias.

Format: `alias a/ALIAS_NAME c/COMMAND_WITH_PARAMETERS`

E.g.
`alias a/chicken rice c/ add d/ Chicken Rice p/2.50 c/Food`
Result creates an alias “chicken rice” for the command which adds an expense of 2.50 under the Food category with a description of “Chicken Rice” at the current system time.

- Note: all white spaces characters will be removed from alias names
- Note: aliases with names of official commands cannot be made
- Note: using the same name for an alias will overwrite the existing alias if it exists

=== Saving the data
Expense tracker data are saved in the hard disk automatically after any command that changes the data.
There is no need to save manually.

=== Viewing Statistics
==== Summary : `stats`
Produces statistics regarding the user’s expenses.

The statistics is in the form of a pie chart, where every piece represents the combined expenditure of all expenses
under the category, taken as a percentage of the total expenditure in the budget the command was called.

Format: `stats [sd/START_DATE] [ed/END_DATE]`

- Date formats accepted include `DD-MM-YYYY` or `DD-MM`, where the year will be taken as the current year if it is not specified.

- `START_DATE` will be checked to be earlier than `END_DATE`

- If `START_DATE` is specified but `END_DATE` is empty, statistics is calculated from one month after `START_DATE`

- If `START_DATE` is empty but `END_DATE` is specified, statistics is calculated from one month before `START_DATE`

- If both `START_DATE` and `END_DATE` are empty, statistics is calculated from one month before the current date.

Example:
`stats`
`stats sd/12-12-2018`
`stats sd/11-11-2018 ed/12-12-2018`

==== Compare : `statscompare`
Produces and displays statistics regarding the user’s finance for 2 time periods.
The statistics include all categories of items, the number of entries and the total expenditure of all expenses under the category.
The number under each cell represents the difference using `second period – first period`.

Format: `statscompare sd1/START_DATE_1 sd2/END_DATE pr/PERIOD`

- Date formats accepted include `DD-MM-YYYY` or `DD-MM`, where the year will be taken as the current year if it is not specified.

- `PERIOD` takes in either of the following keywords: week, month, year

NOTE[Work in progress]:
- day is ideally recognised as a keyword to `PERIOD`

- If day is given as a keyword under `PERIOD`, statistics will be calculated from 12:00am of the day till 11:59pm of the same day

Examples:
`statscompare sd1/01-01-2019 sd2/01-02-2019 pr/month`

=== Exiting the program : `exit`

Exits the program. +
Format: `exit`

=== Saving the data

MooLah data are saved in the hard disk automatically after any command that changes the data. +
There is no need to save manually.

=== Encrypting data files `[coming in v2.0]`

=== Email notification `[coming in v2.0]`

=== Input expenses by scanning a receipt `[coming in v2.0]`


== FAQ

*Q*: How do I transfer my data to another Computer? +
*A*: Install the app in the other computer and overwrite the empty data file it creates with the file that contains the data of your previous MooLah folder.

== Command Summary

* *Add an expense* `add d/DESCRIPTION p/PRICE [t/time] [c/CATEGORY]...` +
e.g. `add d/Chicken Rice p/2.50 t/15-09-2019 1230 c/Food`
* *Clear all expenses* : `clear`
* *Compare statistics* : `statscompare start1/START_DATE_1 end1/END_DATE start2/START_DATE_2 end2/END_DATE_2` +
e.g. `statscompare sd1/01-01-2019 sd2/01-02-2019 pr/week`
* *Create alias* : `alias a/ALIAS_NAME c/COMMAND_WITH_PARAMETERS` +
e.g. `alias a/chicken rice c/ add d/ Chicken Rice p/2.50 c/Food`
* *Create new budget* : `budget n/BUDGET_NAME a/BUDGET_AMOUNT t/BUDGET_PERIOD d/BUDGET_START_DATE [p/IS_PRIMARY]` +
e.g. `budget n/General expense a/100 t/1 month d/18-09-2019`
* *Currency conversion* : `convert`
* *Delete an expense* : `delete INDEX` +
e.g. `delete 3`
* *Edit an expense* : `edit INDEX [p/PRICE] [d/DESCRIPTION] [t/time] [c/CATEGORY]...` +
e.g. `edit 2 p/3.50`
* *Exit the app* : `exit`
* *Find an expense* : `find KEYWORD [MORE_KEYWORDS]` +
e.g. `find rice`
* *List all expenses* : `list`
* *List all reminders* : `reminders`
* *Help* : `help`
* *Prediction* : `predict`
* *Record important date* : `remind EVENT DATE [n DAYS]` +
e.g. `remind Brian’s birthday 04/06/2020 14 DAYS`
* *Redo* : `redo`
* *Switch budget* : `switchbudget n/BUDGET_NAME` +
e.g. `switchbudget General Expense`
* *Undo* : `undo`
* *View statistics* : `stats [start/START_DATE] [end/END_DATE]` +
e.g. `stats sd/11-11-2018 ed/12-12-2018`




<|MERGE_RESOLUTION|>--- conflicted
+++ resolved
@@ -23,13 +23,8 @@
 == Quick Start
 
 .  Ensure you have Java `11` or above installed in your Computer.
-<<<<<<< HEAD
-.  Download the latest `MooLah.jar` link:{repoURL}/releases[here].
-.  Copy the file to the folder you want to use as the home folder for your MooLah.
-=======
 .  Download the latest `moolah_v1.2.1.jar` link:{repoURL}/releases[here].
 .  Copy the file to the folder you want to use as the home folder for `MooLah`.
->>>>>>> cb438721
 .  Double-click the file to start the app. The GUI should appear in a few seconds.
 +
 image::Ui.png[width="790"]
