--- conflicted
+++ resolved
@@ -42,11 +42,7 @@
 {empty}[http://github.com/ryoarmanda[github]] [<<ryoarmanda#, portfolio>>]
 
 Role: Developer +
-<<<<<<< HEAD
-Responsibilities: In charge of Undo-Redo
-=======
 Responsibilities: In charge of History and Project Integration.
->>>>>>> 0f3312fd
 
 '''
 
